--- conflicted
+++ resolved
@@ -193,14 +193,6 @@
 
 6.  Install pymove in developer mode
     -   `pip install -e .`
-
-<<<<<<< HEAD
----
-=======
-Press y to proceed. This will install the Python version and all the associated anaconda packaged libraries at /path_to_your_anaconda_location/anaconda/envs/yourenvname
-
-2.Activate your virtual environment. To activate or switch into your virtual environment, simply type the following where yourenvname is the name you gave to your environement at creation.
->>>>>>> 3b712077
 
 ### For windows users
 
