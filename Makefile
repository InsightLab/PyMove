help:
	@echo "available commands"
	@echo " - dev    : install dev environment"
	@echo " - clean  : clean temporary folders and files"
	@echo " - test   : runs all unit tests"
	@echo " - lint   : checks code style"
	@echo " - docs   : creates documentation in html"

dev:
	pip install -r requirements-dev.txt
	pip install -e .
	pre-commit install

clean:
	rm -rf `find . -type d -name .pytest_cache`
	rm -rf `find . -type d -name __pycache__`
	rm -rf `find . -type d -name .ipynb_checkpoints`
	rm -rf docs/_build
	rm -f .coverage

<<<<<<< HEAD
=======
test: clean
	pytest

>>>>>>> 5e830853
coverage: clean
	coverage run -m pytest
	coverage report

lint: clean
	flake8

test: clean
	pytest

docs: clean
	cp docs/examples/notebooks.rst docs
	rm -rf docs/api docs/examples
	sphinx-apidoc -f -o docs/api pymove pymove/tests/
	jupyter nbconvert --to rst --output-dir docs/examples notebooks/[0-9]*.ipynb
	mv docs/notebooks.rst docs/examples
	make -C docs html<|MERGE_RESOLUTION|>--- conflicted
+++ resolved
@@ -1,10 +1,11 @@
 help:
 	@echo "available commands"
-	@echo " - dev    : install dev environment"
-	@echo " - clean  : clean temporary folders and files"
-	@echo " - test   : runs all unit tests"
-	@echo " - lint   : checks code style"
-	@echo " - docs   : creates documentation in html"
+	@echo " - dev      : install dev environment"
+	@echo " - clean    : clean temporary folders and files"
+	@echo " - lint     : checks code style"
+  @echo " - test     : runs all unit tests"
+	@echo " - coverage : checks code coverage"
+	@echo " - docs     : creates documentation in html"
 
 dev:
 	pip install -r requirements-dev.txt
@@ -18,21 +19,15 @@
 	rm -rf docs/_build
 	rm -f .coverage
 
-<<<<<<< HEAD
-=======
-test: clean
-	pytest
-
->>>>>>> 5e830853
-coverage: clean
-	coverage run -m pytest
-	coverage report
-
 lint: clean
 	flake8
 
 test: clean
 	pytest
+
+coverage: clean
+	coverage run -m pytest
+	coverage report
 
 docs: clean
 	cp docs/examples/notebooks.rst docs
