--- conflicted
+++ resolved
@@ -1,4 +1,3 @@
-
 import math
 import time
 import numpy as np
@@ -9,150 +8,6 @@
 from pymove.utils import transformations
 from pymove.core import MoveDataFrameAbstractModel
 from pymove.utils.constants import (
-<<<<<<< HEAD
-    LATITUDE,
-    LONGITUDE,
-    DATETIME,
-    TRAJ_ID,
-    TID,
-    TIME_TO_PREV,
-    SPEED_TO_PREV,
-    DIST_TO_PREV,
-    DIST_PREV_TO_NEXT,
-    DIST_TO_NEXT,
-    DAY,
-    PERIOD)
-from pymove.core.grid import lat_meters
-import math
-import time
-import matplotlib.pyplot as plt
-from pymove.utils.traj_utils import shift, progress_update
-from pymove.utils.transformations import haversine
-
-
-# TODO: tirar o data do format_labels
-# TODO: mover constantes para um arquivo
-class PandasMoveDataFrame(pd.DataFrame, MoveDataFrameAbstractModel):  # dask sua estrutura de dados
-    def __init__(self, data, latitude=LATITUDE, longitude=LONGITUDE, datetime=DATETIME, traj_id=TRAJ_ID):
-        # formatar os labels que foram passados pro que usado no pymove -> format_labels
-        # renomeia as colunas do dado passado pelo novo dict
-        # cria o dataframe
-
-        mapping_columns = format_labels(data, traj_id, latitude, longitude, datetime)
-        tdf = data.rename(columns=mapping_columns)
-
-        if self._has_columns(tdf):
-            self._validate_move_data_frame(tdf)
-            pd.DataFrame.__init__(self, tdf)
-
-    def _has_columns(self, data):
-        if (LATITUDE in data and LONGITUDE in data and DATETIME in data):
-            return True
-        return False
-
-    def _validate_move_data_frame(self, data):
-        # chama a função de validação
-        # deverá verificar se tem as colunas e os tipos
-        try:
-            if (data.dtypes.lat != 'float32'):
-                data.lat.astype('float32')
-            if (data.dtypes.lon != 'float32'):
-                data.lon.astype('float32')
-            if (data.dtypes.datetime != 'datetime64[ns]'):
-                data.lon.astype('datetime64[ns]')
-        except AttributeError as erro:
-            print(erro)
-
-    @property
-    def lat(self):
-        if LATITUDE not in self:
-            raise AttributeError("The MoveDataFrame does not contain the column '%s.'" % LATITUDE)
-        return self[LATITUDE]
-
-    @property
-    def lng(self):
-        if LONGITUDE not in self:
-            raise AttributeError("The MoveDataFrame does not contain the column '%s.'" % LONGITUDE)
-        return self[LONGITUDE]
-
-    @property
-    def datetime(self):
-        if DATETIME not in self:
-            raise AttributeError("The MoveDataFrame does not contain the column '%s.'" % DATETIME)
-        return self[DATETIME]
-
-    def head(self, n=5):
-        return self.head(n)
-
-    # def read_file(self, filename):
-    #     return self.read_file(filename)
-
-    # def get_user_number(self):
-    #     pass
-
-    # def time_interval():
-    #     pass
-
-    # def to_csv():
-    #     pass
-
-    # def to_numpy():
-    #     pass
-
-    def write_file(self, file_name, separator=','):
-        self.to_csv(file_name, sep=separator, encoding='utf-8', index=False)
-
-    def len(self):
-        return self.shape[0]
-
-    # pocurar jeito mais otimizado de fazer
-    def to_dict(self):
-        df = self.copy()
-        data_dict = df.to_dict()
-        return data_dict
-
-    def to_grid(self, cell_size, meters_by_degree=lat_meters(-3.8162973555)):
-        print('\nCreating a virtual grid without polygons')
-
-        bbox = self.get_bbox()
-        # Latitude in Fortaleza: -3.8162973555
-        cell_size_by_degree = cell_size / meters_by_degree
-        print('...cell size by degree: {}'.format(cell_size_by_degree))
-
-        lat_min_y = bbox[0]
-        lon_min_x = bbox[1]
-        lat_max_y = bbox[2]
-        lon_max_x = bbox[3]
-
-        # If cell size does not fit in the grid area, an expansion is made
-        if math.fmod((lat_max_y - lat_min_y), cell_size_by_degree) != 0:
-            lat_max_y = lat_min_y + cell_size_by_degree * (
-                        math.floor((lat_max_y - lat_min_y) / cell_size_by_degree) + 1)
-
-        if math.fmod((lon_max_x - lon_min_x), cell_size_by_degree) != 0:
-            lon_max_x = lon_min_x + cell_size_by_degree * (
-                        math.floor((lon_max_x - lon_min_x) / cell_size_by_degree) + 1)
-
-        # adjust grid size to lat and lon
-        grid_size_lat_y = int(round((lat_max_y - lat_min_y) / cell_size_by_degree))
-        grid_size_lon_x = int(round((lon_max_x - lon_min_x) / cell_size_by_degree))
-
-        print('...grid_size_lat_y:{}\ngrid_size_lon_x:{}'.format(grid_size_lat_y, grid_size_lon_x))
-
-        # Return a dicionary virtual grid
-        my_dict = dict()
-
-        my_dict['lon_min_x'] = lon_min_x
-        my_dict['lat_min_y'] = lat_min_y
-        my_dict['grid_size_lat_y'] = grid_size_lat_y
-        my_dict['grid_size_lon_x'] = grid_size_lon_x
-        my_dict['cell_size_by_degree'] = cell_size_by_degree
-        print('\n..A virtual grid was created')
-        return my_dict
-
-    def get_bbox(self):
-        """
-=======
 	LATITUDE,
 	LONGITUDE,
 	DATETIME,
@@ -291,18 +146,17 @@
 
 	def get_bbox(self):
 		"""
->>>>>>> 04ccad8b
 		A bounding box (usually shortened to bbox) is an area defined by two longitudes and two latitudes, where:
-			- Latitude is a decimal number between -90.0 and 90.0.
+			- Latitude is a decimal number between -90.0 and 90.0. 
 			- Longitude is a decimal number between -180.0 and 180.0.
-		They usually follow the standard format of:
-		- bbox = left, bottom, right, top
-		- bbox = min Longitude , min Latitude , max Longitude , max Latitude
+		They usually follow the standard format of: 
+		- bbox = left, bottom, right, top 
+		- bbox = min Longitude , min Latitude , max Longitude , max Latitude 
 		Parameters
 		----------
 		self : pandas.core.frame.DataFrame
 			Represents the dataset with contains lat, long and datetime.
-
+		
 		Returns
 		-------
 		bbox : tuple
@@ -311,14 +165,14 @@
 		--------
 		(22.147577, 113.54884299999999, 41.132062, 121.156224)
 		"""
-        try:
-            return (self[LATITUDE].min(), self[LONGITUDE].min(), self[LATITUDE].max(), self[LONGITUDE].max())
-        except Exception as e:
-            raise e
-
-    def generate_tid_based_on_id_datatime(self, str_format="%Y%m%d%H", sort=True):
-        """
-        Create or update trajectory id based on id e datetime.
+		try:
+			return (self[LATITUDE].min(), self[LONGITUDE].min(), self[LATITUDE].max(),self[LONGITUDE].max())
+		except Exception as e:
+			raise e
+
+	def generate_tid_based_on_id_datatime(self, str_format="%Y%m%d%H", sort=True):
+		"""
+        Create or update trajectory id based on id e datetime.  
         Parameters
         ----------
         self : pandas.core.frame.DataFrame
@@ -326,8 +180,8 @@
         str_format : String
             Contains informations about virtual grid, how
                 - lon_min_x: longitude mínima.
-                - lat_min_y: latitude miníma.
-                - grid_size_lat_y: tamanho da grid latitude.
+                - lat_min_y: latitude miníma. 
+                - grid_size_lat_y: tamanho da grid latitude. 
                 - grid_size_lon_x: tamanho da longitude da grid.
                 - cell_size_by_degree: tamanho da célula da Grid.
             If value is none, the function ask user by dic_grid.
@@ -335,33 +189,12 @@
             Represents the state of dataframe, if is sorted. By default it's true.
         Returns
         -------
-
         Examples
         --------
         ID = M00001 and datetime = 2019-04-28 00:00:56  -> tid = M000012019042800
         >>> from pymove.utils.transformations import generate_tid_based_on_id_datatime
         >>> generate_tid_based_on_id_datatime(df)
         """
-<<<<<<< HEAD
-        try:
-            print('\nCreating or updating tid feature...\n')
-            if sort is True:
-                print('...Sorting by {} and {} to increase performance\n'.format(TRAJ_ID, DATETIME))
-                self.sort_values([TRAJ_ID, DATETIME], inplace=True)
-
-            self[TID] = self[TRAJ_ID].astype(str) + self[DATETIME].dt.strftime(str_format)
-            print('\n...tid feature was created...\n')
-
-        except Exception as e:
-            raise e
-
-    # TODO complementar oq ela faz
-    # TODO botar o check pra replace
-    # TODO trocar nome da func
-    def generate_update_date_features(self):
-        """
-        Create or update date feature.
-=======
 		try:
 			print('\nCreating or updating tid feature...\n')
 			if sort is True:
@@ -379,36 +212,17 @@
 	def generate_date_features(self):
 		"""
         Create or update date feature.  
->>>>>>> 04ccad8b
         Parameters
         ----------
         self : pandas.core.frame.DataFrame
             Represents the dataset with contains lat, long and datetime.
         Returns
         -------
-
         Examples
         --------
-
         >>> from pymove.utils.transformations import generate_date_features
         >>> generate_date_features(df)
         """
-<<<<<<< HEAD
-        try:
-            print('Creating date features...')
-            if DATETIME in self:
-                self['date'] = self[DATETIME].dt.date
-                print('..Date features was created...\n')
-        except Exception as e:
-            raise e
-
-    # TODO complementar oq ela faz
-    # TODO botar o check pra replace
-    # TODO trocar nome da func
-    def generate_hour_features(self):
-        """
-        Create or update hour feature.
-=======
 		try:
 			print('Creating date features...')
 			if DATETIME in self:
@@ -422,35 +236,17 @@
 	def generate_hour_features(self):
 		"""
         Create or update hour feature.  
->>>>>>> 04ccad8b
         Parameters
         ----------
         self : pandas.core.frame.DataFrame
             Represents the dataset with contains lat, long and datetime.
         Returns
         -------
-
         Examples
         --------
-
         >>> from pymove.utils.transformations import generate_hour_features
         >>> generate_date_features(df)
         """
-<<<<<<< HEAD
-        try:
-            print('\nCreating or updating a feature for hour...\n')
-            if DATETIME in self:
-                self['hour'] = self[DATETIME].dt.hour
-                print('...Hour feature was created...\n')
-        except Exception as e:
-            raise e
-
-    # TODO botar o check pra replace
-    # TODO trocar nome da func
-    def generate_day_of_the_week_features(self):
-        """
-        Create or update a feature day of the week from datatime.
-=======
 		try:
 			print('\nCreating or updating a feature for hour...\n')
 			if DATETIME in self:
@@ -463,33 +259,18 @@
 	def generate_day_of_the_week_features(self):
 		"""
         Create or update a feature day of the week from datatime.  
->>>>>>> 04ccad8b
         Parameters
         ----------
         self : pandas.core.frame.DataFrame
             Represents the dataset with contains lat, long and datetime.
         Returns
         -------
-
         Examples
         --------
         Exampĺe: datetime = 2019-04-28 00:00:56  -> day = Sunday
         >>> from pymove.utils.transformations import generate_day_of_the_week_features
         >>> generate_day_of_the_week_features(df)
         """
-<<<<<<< HEAD
-        try:
-            print('\nCreating or updating day of the week feature...\n')
-            self[DAY] = self[DATETIME].dt.day_name()
-            print('...the day of the week feature was created...\n')
-        except Exception as e:
-            raise e
-
-    # TODO botar o check pra replace
-    # TODO trocar nome da func
-    def generate_time_of_day_features(self):
-        """
-=======
 		try:
 			print('\nCreating or updating day of the week feature...\n')
 			self[DAY] = self[DATETIME].dt.day_name()
@@ -500,7 +281,6 @@
 	# TODO botar o check pra replace
 	def generate_time_of_day_features(self):
 		"""
->>>>>>> 04ccad8b
         Create a feature time of day or period from datatime.
         Parameters
         ----------
@@ -508,7 +288,6 @@
             Represents the dataset with contains lat, long and datetime.
         Returns
         -------
-
         Examples
         --------
         - datetime1 = 2019-04-28 02:00:56 -> period = early morning
@@ -518,26 +297,6 @@
         >>> from pymove.utils.transformations import generate_time_of_day_features
         >>> generate_time_of_day_features(df)
         """
-<<<<<<< HEAD
-        try:
-            print(
-                '\nCreating or updating period feature\n...early morning from 0H to 6H\n...morning from 6H to 12H\n...afternoon from 12H to 18H\n...evening from 18H to 24H')
-            conditions = [(self[DATETIME].dt.hour >= 0) & (self[DATETIME].dt.hour < 6),
-                          (self[DATETIME].dt.hour >= 6) & (self[DATETIME].dt.hour < 12),
-                          (self[DATETIME].dt.hour >= 12) & (self[DATETIME].dt.hour < 18),
-                          (self[DATETIME].dt.hour >= 18) & (self[DATETIME].dt.hour < 24)]
-            choices = ['early morning', 'morning', 'afternoon', 'evening']
-            self[PERIOD] = np.select(conditions, choices, 'undefined')
-            print('...the period of day feature was created')
-        except Exception as e:
-            raise e
-
-    # TODO complementar oq ela faz
-    # TODO botar o check pra replace
-    # TODO trocar nome da func
-    def generate_dist_features(self, label_id=TRAJ_ID, label_dtype=np.float64, sort=True):
-        """
-=======
 		try:
 			print(
 				'\nCreating or updating period feature\n...early morning from 0H to 6H\n...morning from 6H to 12H\n...afternoon from 12H to 18H\n...evening from 18H to 24H')
@@ -555,7 +314,6 @@
 	# TODO botar o check pra replace
 	def generate_dist_features(self, label_id=TRAJ_ID, label_dtype=np.float64, sort=True):
 		"""
->>>>>>> 04ccad8b
          Create three distance in meters to an GPS point P (lat, lon).
         Parameters
         ----------
@@ -569,7 +327,6 @@
             Represents the state of dataframe, if is sorted. By default it's true.
         Returns
         -------
-
         Examples
         --------
         Example:    P to P.next = 2 meters
@@ -578,73 +335,6 @@
         >>> from pymove.utils.transformations import generate_dist_features
         >>> generate_dist_features(df)
         """
-<<<<<<< HEAD
-        try:
-            print('\nCreating or updating distance features in meters...\n')
-            start_time = time.time()
-
-            if sort is True:
-                print('...Sorting by {} and {} to increase performance\n'.format(label_id, DATETIME))
-                self.sort_values([label_id, DATETIME], inplace=True)
-
-            if self.index.name is None:
-                print('...Set {} as index to increase attribution performance\n'.format(label_id))
-                self.set_index(label_id, inplace=True)
-
-            """ create ou update columns"""
-            self[DIST_TO_PREV] = label_dtype(-1.0)
-            self[DIST_TO_NEXT] = label_dtype(-1.0)
-            self[DIST_PREV_TO_NEXT] = label_dtype(-1.0)
-
-            ids = self.index.unique()
-            selfsize = self.shape[0]
-            curr_perc_int = -1
-            start_time = time.time()
-            deltatime_str = ''
-            sum_size_id = 0
-            size_id = 0
-            for idx in ids:
-                curr_lat = self.at[idx, LATITUDE]
-                curr_lon = self.at[idx, LONGITUDE]
-
-                size_id = curr_lat.size
-
-                if size_id <= 1:
-                    print('...id:{}, must have at least 2 GPS points\n'.format(idx))
-                    self.at[idx, DIST_TO_PREV] = np.nan
-
-                else:
-                    prev_lat = shift(curr_lat, 1)
-                    prev_lon = shift(curr_lon, 1)
-                    # compute distance from previous to current point
-                    self.at[idx, DIST_TO_PREV] = haversine(prev_lat, prev_lon, curr_lat, curr_lon)
-
-                    next_lat = shift(curr_lat, -1)
-                    next_lon = shift(curr_lon, -1)
-                    # compute distance to next point
-                    self.at[idx, DIST_TO_NEXT] = haversine(curr_lat, curr_lon, next_lat, next_lon)
-
-                    # using pandas shift in a large dataset: 7min 21s
-                    # using numpy shift above: 33.6 s
-
-                    # use distance from previous to next
-                    self.at[idx, DIST_PREV_TO_NEXT] = haversine(prev_lat, prev_lon, next_lat, next_lon)
-
-                    sum_size_id += size_id
-                    curr_perc_int, est_time_str = progress_update(sum_size_id, selfsize, start_time, curr_perc_int,
-                                                                  step_perc=20)
-            self.reset_index(inplace=True)
-            print('...Reset index\n')
-            print('..Total Time: {}'.format((time.time() - start_time)))
-        except Exception as e:
-            print('label_id:{}\nidx:{}\nsize_id:{}\nsum_size_id:{}'.format(label_id, idx, size_id, sum_size_id))
-            raise e
-
-    # TODO botar o check pra replace
-    # TODO trocar nome da func
-    def generate_dist_time_speed_features(self, label_id=TRAJ_ID, label_dtype=np.float64, sort=True):
-        """
-=======
 		try:
 			print('\nCreating or updating distance features in meters...\n')
 			start_time = time.time()
@@ -709,9 +399,8 @@
 	# TODO botar o check pra replace
 	def generate_dist_time_speed_features(self, label_id=TRAJ_ID, label_dtype=np.float64, sort=True):
 		"""
->>>>>>> 04ccad8b
         Firstly, create three distance to an GPS point P (lat, lon)
-        After, create two feature to time between two P: time to previous and time to next
+        After, create two feature to time between two P: time to previous and time to next 
         Lastly, create two feature to speed using time and distance features
         Parameters
         ----------
@@ -725,7 +414,6 @@
             Represents the state of dataframe, if is sorted. By default it's true.
         Returns
         -------
-
         Examples
         --------
         Example:    dist_to_prev =  248.33 meters, dist_to_prev 536.57 meters
@@ -734,152 +422,6 @@
         >>> from pymove.utils.transformations import generate_dist_time_speed_features
         >>> generate_dist_time_speed_features(df)
         """
-<<<<<<< HEAD
-        try:
-
-            print('\nCreating or updating distance, time and speed features in meters by seconds\n')
-            start_time = time.time()
-
-            if sort is True:
-                print('...Sorting by {} and {} to increase performance\n'.format(label_id, DATETIME))
-                self.sort_values([label_id, DATETIME], inplace=True)
-
-            if self.index.name is None:
-                print('...Set {} as index to a higher peformance\n'.format(label_id))
-                self.set_index(label_id, inplace=True)
-
-            """create new feature to time"""
-            self[DIST_TO_PREV] = label_dtype(-1.0)
-
-            """create new feature to time"""
-            self[TIME_TO_PREV] = label_dtype(-1.0)
-
-            """create new feature to speed"""
-            self[SPEED_TO_PREV] = label_dtype(-1.0)
-
-            ids = self.index.unique()
-            selfsize = self.shape[0]
-            curr_perc_int = -1
-            sum_size_id = 0
-            size_id = 0
-
-            for idx in ids:
-                curr_lat = self.at[idx, LATITUDE]
-                curr_lon = self.at[idx, LONGITUDE]
-
-                size_id = curr_lat.size
-
-                if size_id <= 1:
-                    print('...id:{}, must have at least 2 GPS points\n'.format(idx))
-                    self.at[idx, DIST_TO_PREV] = np.nan
-                    self.at[idx, TIME_TO_PREV] = np.nan
-                    self.at[idx, SPEED_TO_PREV] = np.nan
-                else:
-                    prev_lat = shift(curr_lat, 1)
-                    prev_lon = shift(curr_lon, 1)
-                    prev_lon = shift(curr_lon, 1)
-                    # compute distance from previous to current point
-                    self.at[idx, DIST_TO_PREV] = haversine(prev_lat, prev_lon, curr_lat, curr_lon)
-
-                    time_ = self.at[idx, DATETIME].astype(label_dtype)
-                    time_prev = (time_ - shift(time_, 1)) * (10 ** -9)
-                    self.at[idx, TIME_TO_PREV] = time_prev
-
-                    """ set time_to_next"""
-                    # time_next = (ut.shift(time_, -1) - time_)*(10**-9)
-                    # self.at[idx, dic_features_label['time_to_next']] = time_next
-
-                    "set Speed features"
-                    self.at[idx, SPEED_TO_PREV] = self.at[idx, DIST_TO_PREV] / (time_prev)  # unit: m/s
-
-                    sum_size_id += size_id
-                    curr_perc_int, est_time_str = progress_update(sum_size_id, selfsize, start_time, curr_perc_int,
-                                                                  step_perc=20)
-            print('...Reset index...\n')
-            self.reset_index(inplace=True)
-            print('..Total Time: {:.3f}'.format((time.time() - start_time)))
-        except Exception as e:
-            print('label_id:{}\nidx:{}\nsize_id:{}\nsum_size_id:{}'.format(label_id, idx, size_id, sum_size_id))
-            raise e
-
-    def generate_move_and_stop_by_radius(self, radius=0, target_label=DIST_TO_PREV):
-        if DIST_TO_PREV not in self:
-            self.generate_dist_features()
-        try:
-            print('\nCreating or updating features MOVE and STOPS...\n')
-            conditions = (self[target_label] > radius), (self[target_label] <= radius)
-            choices = ['move', 'stop']
-
-            self["situation"] = np.select(conditions, choices, np.nan)
-            print('\n....There are {} stops to this parameters\n'.format(self[self["situation"] == 'stop'].shape[0]))
-        except Exception as e:
-            raise e
-
-    def time_interval(self):
-        time_diff = self[DATETIME].max() - self[DATETIME].min()
-        return time_diff
-
-    # #AJEITAR ESSES 2
-    # def __setattr__(atributo, coluna, indice, valor):
-    # 	atributo.loc[indice, coluna] = valor
-    # 	# self.__dict__[name] = value
-    #
-    #
-    # def __getattr__(atributo, indice, coluna):
-    # 	print("entrou aqui")
-    # 	return atributo.loc[indice, coluna]
-
-    def plot_all_features(self, figsize=(21, 15), dtype=np.float64, save_fig=True, name='features.png'):
-        try:
-            col_float = self.select_dtypes(include=[dtype]).columns
-            tam = col_float.size
-            if (tam > 0):
-                fig, ax = plt.subplots(tam, 1, figsize=figsize)
-                ax_count = 0
-                for col in col_float:
-                    ax[ax_count].set_title(col)
-                    self[col].plot(subplots=True, ax=ax[ax_count])
-                    ax_count += 1
-
-                if save_fig:
-                    plt.savefig(fname=name, fig=fig)
-        except Exception as e:
-            raise e
-
-    def plot_trajs(self, figsize=(10, 10), return_fig=True, markers='o', markersize=20):
-        fig = plt.figure(figsize=figsize)
-        ids = self["id"].unique()
-
-        for id_ in ids:
-            selfid = self[self["id"] == id_]
-            plt.plot(selfid[LONGITUDE], selfid[LATITUDE], markers, markersize=markersize)
-        if return_fig:
-            return fig
-
-    def plot_traj_id(self, tid, figsize=(10, 10)):
-        fig = plt.figure(figsize=figsize)
-        if TID not in self:
-            transformations.generate_tid_based_on_id_datatime(self)
-        self = self[self[TID] == tid]
-        plt.plot(self.iloc[0][LONGITUDE], self.iloc[0][LATITUDE], 'yo', markersize=20)  # start point
-        plt.plot(self.iloc[-1][LONGITUDE], self.iloc[-1][LATITUDE], 'yX', markersize=20)  # end point
-
-        if 'isNode' not in self:
-            plt.plot(self[LONGITUDE], self[LATITUDE])
-            plt.plot(self.loc[:, LONGITUDE], self.loc[:, LATITUDE], 'r.', markersize=8)  # points
-        else:
-            filter_ = self['isNode'] == 1
-            selfnodes = self.loc[filter_]
-            selfpoints = self.loc[~filter_]
-            plt.plot(selfnodes[LONGITUDE], selfnodes[LATITUDE], linewidth=3)
-            plt.plot(selfpoints[LONGITUDE], selfpoints[LATITUDE])
-            plt.plot(selfnodes[LONGITUDE], selfnodes[LATITUDE], 'go', markersize=10)  # nodes
-            plt.plot(selfpoints[LONGITUDE], selfpoints[LATITUDE], 'r.', markersize=8)  # points
-        return self, fig
-
-    def show_trajectories_info(self):
-        """
-=======
 		try:
 
 			print('\nCreating or updating distance, time and speed features in meters by seconds\n')
@@ -1023,71 +565,26 @@
 
 	def show_trajectories_info(self):
 		"""
->>>>>>> 04ccad8b
 		Show dataset information from dataframe, this is number of rows, datetime interval, and bounding box.
-
 		Parameters
 		----------
 		self : pandas.core.frame.DataFrame
 			Represents the dataset with contains lat, long and datetime.
-
 		dic_labels : dict
 			Represents mapping of column's header between values passed on params.
-
 		Returns
 		-------
-
-
 		Examples
 		--------
 		>>> from pymove.utils.utils import show_trajectories_info
 		>>> show_trajectories_info(df)
 		======================= INFORMATION ABOUT DATASET =======================
-
 		Number of Points: 217654
-
 		Number of IDs objects: 2
-
 		Start Date:2008-10-23 05:53:05     End Date:2009-03-19 05:46:37
-
 		Bounding Box:(22.147577, 113.54884299999999, 41.132062, 121.156224)
-
-
 		=========================================================================
-
-		"""
-<<<<<<< HEAD
-        try:
-            print('\n======================= INFORMATION ABOUT DATASET =======================\n')
-            print('Number of Points: {}\n'.format(self.shape[0]))
-            if TRAJ_ID in self:
-                print('Number of IDs objects: {}\n'.format(self[TRAJ_ID].nunique()))
-            if TID in self:
-                print('Number of TIDs trajectory: {}\n'.format(self[TID].nunique()))
-            if DATETIME in self:
-                print('Start Date:{}     End Date:{}\n'.format(self[DATETIME].min(),
-                                                               self[DATETIME].max()))
-            if LATITUDE and LONGITUDE in self:
-                print('Bounding Box:{}\n'.format(
-                    self.get_bbox()))  # bbox return =  Lat_min , Long_min, Lat_max, Long_max)
-            if TIME_TO_PREV in self:
-                print(
-                    'Gap time MAX:{}     Gap time MIN:{}\n'.format(
-                        round(self[TIME_TO_PREV].max(), 3),
-                        round(self[TIME_TO_PREV].min(), 3)))
-            if SPEED_TO_PREV in self:
-                print('Speed MAX:{}    Speed MIN:{}\n'.format(round(self[SPEED_TO_PREV].max(), 3),
-                                                              round(self[SPEED_TO_PREV].min(), 3)))
-            if DIST_TO_PREV in self:
-                print('Distance MAX:{}    Distance MIN:{}\n'.format(
-                    round(self[DIST_TO_PREV].max(), 3),
-                    round(self[DIST_TO_PREV].min(),
-                          3)))
-
-            print('\n=========================================================================\n')
-        except Exception as e:
-            raise e
-=======
+		"""
 		try:
 			print('\n======================= INFORMATION ABOUT DATASET =======================\n')
 			print('Number of Points: {}\n'.format(self.shape[0]))
@@ -1127,5 +624,4 @@
 	#
 	# def __getattr__(atributo, indice, coluna):
 	# 	print("entrou aqui")
-	# 	return atributo.loc[indice, coluna]
->>>>>>> 04ccad8b
+	# 	return atributo.loc[indice, coluna]