--- conflicted
+++ resolved
@@ -59,13 +59,9 @@
                 - cell_size_by_degree: grid's cell size.
 
         """
-<<<<<<< HEAD
+        
         operation = self.last_operation.begin_operation('_create_virtual_grid')
-        
-=======
-        
         # bbox: a bound box, that is a tuple of 4 values with the min and max limits of latitude e longitude.
->>>>>>> ab9d775e
         bbox = data.get_bbox()
         print('\nCreating a virtual grid without polygons')
     
