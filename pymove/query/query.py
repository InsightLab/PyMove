--- conflicted
+++ resolved
@@ -7,12 +7,8 @@
 
 """
 
-<<<<<<< HEAD
 from datetime import timedelta
-from typing import Optional, Text
-=======
 from typing import Text
->>>>>>> f1d9e2a6
 
 import numpy as np
 import pandas as pd
@@ -187,9 +183,9 @@
 
 def _datetime_filter(
     row: DataFrame,
-    move_df: DataFrame, 
+    move_df: DataFrame,
     minimum_distance: timedelta
-):
+) -> DataFrame:
     """
     Returns all the points of the DataFrame which are in a temporal distance.
 
@@ -218,18 +214,19 @@
     Examples
     --------
     >>> from pymove.query.query import _datetime_filter
-    >>> point
-              lat          lon              datetime  id
-    0        16.4        -54.9   2014-10-11 18:00:00   1
+    >>>> point
+         lat      lon              datetime  id
+    0   16.4    -54.9   2014-10-11 18:00:00   1
     >>> move_df
-              lat          lon              datetime  id
-    0        33.1        -77.0   2012-05-19 00:00:00   2
-    1        32.8        -77.1   2012-05-19 06:00:00   3 
-    2        32.5        -77.3   2012-05-19 12:00:00   4
-    >>> _datetime_filter(point, move_df, timedelta(hours=21010)) 
-              lat          lon              datetime  id   temporal_distance   target_id	  target_lat	target_lon	      target_datetime
-    0        32.5	     -77.3	 2012-05-19 12:00:00   4   875 days 06:00:00	       1	        16.4	     -54.9	  2014-10-11 18:00:00	
-
+         lat      lon              datetime  id
+    0   33.1    -77.0   2012-05-19 00:00:00   2
+    1   32.8    -77.1   2012-05-19 06:00:00   3
+    2   32.5    -77.3   2012-05-19 12:00:00   4
+    >>> _datetime_filter(point, move_df, timedelta(hours=21010))
+         lat      lon              datetime  id   temporal_distance\
+        target_id   target_lat  target_lon        target_datetime
+    0   32.5    -77.3   2012-05-19 12:00:00   4   875 days 06:00:00\
+                1          16.4       -54.9    2014-10-11 18:00:00
     """
     datetime = row['datetime']
     move_df['temporal_distance'] = (move_df['datetime'] - datetime).abs()
@@ -248,9 +245,10 @@
 
 
 def _meters_filter(
-    row: DataFrame, 
-    move_df: DataFrame, 
-    minimum_distance: float):
+    row: DataFrame,
+    move_df: DataFrame,
+    minimum_distance: float
+) -> DataFrame:
     """
     Returns all the points of the DataFrame which are in a spatial distance.
 
@@ -275,45 +273,46 @@
         dataframe with all the points of move_df which are in
         a spatial distance equal or smaller than the minimum
         distance parameter.
-    
+
     Examples
     --------
     >>> from pymove.query.query import _meters_filter
     >>> point
-              lat          lon              datetime  id
-    0        16.4        -54.9   2014-10-11 18:00:00   1
+         lat      lon              datetime  id
+    0   16.4    -54.9   2014-10-11 18:00:00   1
     >>> move_df
-              lat          lon              datetime  id
-    0        33.1        -77.0   2012-05-19 00:00:00   2
-    1        32.8        -77.1   2012-05-19 06:00:00   3 
-    2        32.5        -77.3   2012-05-19 12:00:00   4
-    >>> _meters_filter(firstpoint, move_df, 3190000) 
-              lat          lon              datetime  id    spatial_distance	   target_id	  target_lat	target_lon	      target_datetime
-    0        32.5	     -77.3	 2012-05-19 12:00:00   4        3.182834e+06	           1	        16.4	     -54.9	  2014-10-11 18:00:00
-    """
-    lat = row['lat']
-    lon = row['lon']
+         lat      lon              datetime  id
+    0   33.1    -77.0   2012-05-19 00:00:00   2
+    1   32.8    -77.1   2012-05-19 06:00:00   3
+    2   32.5    -77.3   2012-05-19 12:00:00   4
+    >>> _meters_filter(firstpoint, move_df, 3190000)
+         lat      lon              datetime  id spatial_distance\
+        target_id   target_lat  target_lon      target_datetime
+    0   32.5    -77.3   2012-05-19 12:00:00   4     3.182834e+06\
+                1         16.4       -54.9  2014-10-11 18:00:00
+    """
+    lat = row[LATITUDE]
+    lon = row[LONGITUDE]
     move_df['spatial_distance'] = distances.euclidean_distance_in_meters(
-        lat1=lat, lon1=lon, lat2=move_df['lat'], lon2=move_df['lon']
+        lat1=lat, lon1=lon, lat2=move_df[LATITUDE], lon2=move_df[LONGITUDE]
     )
     filtered = move_df[move_df['spatial_distance'] < minimum_distance]
 
     if (filtered.shape[0] > 0):
-        filtered['target_id'] = row['id']
-        filtered['target_lat'] = row['lat']
-        filtered['target_lon'] = row['lon']
-        filtered['target_datetime'] = row['datetime']
+        filtered['target_id'] = row[TRAJ_ID]
+        filtered['target_lat'] = row[LATITUDE]
+        filtered['target_lon'] = row[LONGITUDE]
+        filtered['target_datetime'] = row[DATETIME]
 
     return filtered
 
 
 def query_all_points_by_range(
     traj1: DataFrame,
-    move_df: DataFrame, 
-    minimum_meters: Optional[float] = 100, 
-    minimum_time: Optional[timedelta] =timedelta(minutes=2), 
-    datetime_label: Optional[Text] = DATETIME
-):
+    move_df: DataFrame,
+    minimum_meters: float = 100,
+    minimum_time: timedelta = None
+) -> DataFrame:
     """
     Queries closest point within a spatial range based on meters and a temporal range.
 
@@ -345,32 +344,35 @@
     --------
     >>> from pymove.query.query import query_all_points_by_range
     >>> traj_df
-              lat          lon              datetime  id
-    0        16.4        -54.9   2014-10-11 18:00:00   1
-    1	     16.4	     -55.9	 2014-10-12 00:00:00   1
-    2	     16.4	     -56.9	 2014-10-12 06:00:00   1
+         lat      lon              datetime  id
+    0   16.4    -54.9   2014-10-11 18:00:00   1
+    1   16.4    -55.9   2014-10-12 00:00:00   1
+    2   16.4    -56.9   2014-10-12 06:00:00   1
     >>> move_df
-              lat          lon              datetime  id
-    0        33.1        -77.0   2012-05-19 00:00:00   2
-    1        32.8        -77.1   2012-05-19 06:00:00   3 
-    2        32.5        -77.3   2012-05-19 12:00:00   4
-    >>> query_all_points_by_range(traj_df, move_df, minimum_meters=3190000, minimum_time=timedelta(hours=21010)) 
-              lat          lon              datetime  id    spatial_distance	   target_id	  target_lat	target_lon	      target_datetime   temporal_distance
-    0        32.5	     -77.3	 2012-05-19 12:00:00   4        3.182834e+06	           1	        16.4	     -54.9	  2014-10-11 18:00:00   875 days 06:00:00
+         lat      lon              datetime  id
+    0   33.1    -77.0   2012-05-19 00:00:00   2
+    1   32.8    -77.1   2012-05-19 06:00:00   3
+    2   32.5    -77.3   2012-05-19 12:00:00   4
+    >>> query_all_points_by_range(
+    >>>    traj_df, move_df, minimum_meters=3190000, minimum_time=timedelta(hours=21010)
+    >>> )
+         lat      lon              datetime  id    spatial_distance target_id\
+        target_lat  target_lon        target_datetime   temporal_distance
+    0   32.5    -77.3   2012-05-19 12:00:00   4        3.182834e+06         1\
+             16.4       -54.9    2014-10-11 18:00:00   875 days 06:00:00
     """
     if minimum_time is None:
         minimum_time = timedelta(minutes=2)
 
-    result = pd.DataFrame([])
+    result = DataFrame([])
     total = traj1.shape[0]
-    count = 0
     for _, row in progress_bar(
-        traj1.iterrows(), desc="Querying all points by temporal and spatial distance", total=traj1.shape[0]
+        traj1.iterrows(),
+        desc='Querying all points by temporal and spatial distance',
+        total=total
     ):
         coinc_points = _meters_filter(row, move_df, minimum_meters)
         coinc_points = _datetime_filter(row, coinc_points, minimum_time)
         result = coinc_points.append(result)
 
-        count += 1
-
     return result