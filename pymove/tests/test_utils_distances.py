from numpy.testing import assert_almost_equal
from pandas import Timestamp

from pymove import MoveDataFrame, distances

traj_example1 = [[16.4, -54.9, Timestamp('2014-10-11 18:00:00'),
                 '            GONZALO'],
                 [16.4, -55.9, Timestamp('2014-10-12 00:00:00'),
                 '            GONZALO'],
                 [16.4, -56.9, Timestamp('2014-10-12 06:00:00'),
                 '            GONZALO'],
                 [16.4, -57.9, Timestamp('2014-10-12 12:00:00'),
                 '            GONZALO'],
                 [16.4, -58.8, Timestamp('2014-10-12 18:00:00'),
                 '            GONZALO'],
                 [16.5, -59.7, Timestamp('2014-10-13 00:00:00'),
                 '            GONZALO'],
                 [16.7, -60.6, Timestamp('2014-10-13 06:00:00'),
                 '            GONZALO'],
                 [17.0, -61.5, Timestamp('2014-10-13 12:00:00'),
                 '            GONZALO'],
                 [17.1, -61.8, Timestamp('2014-10-13 14:30:00'),
                 '            GONZALO'],
                 [17.6, -62.4, Timestamp('2014-10-13 18:00:00'),
                 '            GONZALO']]

traj_example2 = [[33.1, -77.0, Timestamp('2012-05-19 00:00:00'),
                 '            ALBERTO'],
                 [32.8, -77.1, Timestamp('2012-05-19 06:00:00'),
                 '            ALBERTO'],
                 [32.5, -77.3, Timestamp('2012-05-19 12:00:00'),
                 '            ALBERTO'],
                 [32.3, -77.6, Timestamp('2012-05-19 18:00:00'),
                 '            ALBERTO'],
                 [32.1, -78.1, Timestamp('2012-05-20 00:00:00'),
                 '            ALBERTO'],
                 [31.9, -78.7, Timestamp('2012-05-20 06:00:00'),
                 '            ALBERTO'],
                 [31.5, -79.5, Timestamp('2012-05-20 12:00:00'),
                 '            ALBERTO'],
                 [31.1, -79.9, Timestamp('2012-05-20 18:00:00'),
                 '            ALBERTO'],
                 [30.7, -80.1, Timestamp('2012-05-21 00:00:00'),
                 '            ALBERTO'],
                 [30.4, -79.8, Timestamp('2012-05-21 06:00:00'),
                 '            ALBERTO']]

traj_example3 = [[13.6, -44.6, Timestamp('2012-08-10 00:00:00'),
                 '             HELENE'],
                 [13.5, -46.3, Timestamp('2012-08-10 06:00:00'),
                 '             HELENE'],
                 [13.4, -48.2, Timestamp('2012-08-10 12:00:00'),
                 '             HELENE'],
                 [13.4, -50.5, Timestamp('2012-08-10 18:00:00'),
                 '             HELENE'],
                 [13.4, -52.9, Timestamp('2012-08-11 00:00:00'),
                 '             HELENE'],
                 [13.4, -55.4, Timestamp('2012-08-11 06:00:00'),
                 '             HELENE'],
                 [13.3, -57.9, Timestamp('2012-08-11 12:00:00'),
                 '             HELENE'],
                 [13.3, -59.9, Timestamp('2012-08-11 18:00:00'),
                 '             HELENE'],
                 [13.5, -61.4, Timestamp('2012-08-12 00:00:00'),
                 '             HELENE']]


def test_haversine():
    expected = 9.757976024363016

    dist = distances.haversine(-3.797864, -38.501597, -3.797890, -38.501681)

    assert_almost_equal(dist, expected)

<<<<<<< HEAD
def test_distance_in_meters():
    expected = 9.757976024363016
=======

def text_distance_in_meters():
    expected = 0.56021344523276
>>>>>>> 993348a0

    dist = distances.distance_in_meters(-3.797864, -38.501597, -3.797890, -38.501681)

    assert_almost_equal(dist, expected)


def test_MEDP():
    expected = 241.91923668814994

    move_df1 = MoveDataFrame(data=traj_example1)
    move_df2 = MoveDataFrame(data=traj_example2)

    medp = distances.MEDP(move_df1, move_df2)
    assert_almost_equal(medp, expected)


def test_MEDT():
    expected = 619.9417037397966

    move_df1 = MoveDataFrame(data=traj_example1)
    move_df2 = MoveDataFrame(data=traj_example3)

    medt = distances.MEDT(move_df1, move_df2)
    assert_almost_equal(medt, expected)<|MERGE_RESOLUTION|>--- conflicted
+++ resolved
@@ -72,16 +72,10 @@
 
     assert_almost_equal(dist, expected)
 
-<<<<<<< HEAD
 def test_distance_in_meters():
     expected = 9.757976024363016
-=======
 
-def text_distance_in_meters():
-    expected = 0.56021344523276
->>>>>>> 993348a0
-
-    dist = distances.distance_in_meters(-3.797864, -38.501597, -3.797890, -38.501681)
+    dist = distances.euclidean_distance_in_meters(-3.797864, -38.501597, -3.797890, -38.501681)
 
     assert_almost_equal(dist, expected)
 
