<<<<<<< HEAD
import pandas as pd
from numpy.testing import assert_equal
from pandas.testing import assert_series_equal
=======
from numpy.testing import assert_allclose, assert_almost_equal, assert_equal
>>>>>>> b9614137

from pymove import MoveDataFrame, clustering
from pymove.utils.constants import DATETIME, LATITUDE, LONGITUDE, TRAJ_ID

list_data = [
    [39.984094, 116.319236, '2008-10-23 05:53:05', 1],
    [39.984198, 116.319322, '2008-10-23 05:53:06', 1],
    [39.984224, 116.319402, '2008-10-23 05:53:11', 1],
    [39.984211, 116.319389, '2008-10-23 05:53:16', 1],
    [39.984217, 116.319422, '2008-10-23 05:53:21', 1],
    [39.984710, 116.319865, '2008-10-23 05:53:23', 1],
    [39.984674, 116.319810, '2008-10-23 05:53:28', 1],
    [39.984623, 116.319773, '2008-10-23 05:53:33', 1],
    [39.984606, 116.319732, '2008-10-23 05:53:38', 1],
    [39.984555, 116.319728, '2008-10-23 05:53:43', 1]
]


def _default_move_df(data=None):
    if data is None:
        data = list_data
    return MoveDataFrame(
        data=data,
        latitude=LATITUDE,
        longitude=LONGITUDE,
        datetime=DATETIME,
        traj_id=TRAJ_ID,
    )


def test_elbow_method():
    move_df = _default_move_df()

<<<<<<< HEAD
    expected = pd.Series({1: 1.0136844999935952e-06,
                          2: 6.238999999844088e-08,
                          3: 3.369214999908675e-08,
                          4: 1.1907583332727983e-08,
                          5: 6.543166665966021e-09,
                          6: 3.930833333517101e-09,
                          7: 1.622333333194155e-09,
                          8: 6.373333333646581e-10})

    inertia_dic = clustering.elbow_method(move_data=move_df[[LATITUDE, LONGITUDE]] ,
                                          max_clusters=8,
                                          random_state=1
                                          )

    result = pd.Series(inertia_dic)

    assert_series_equal(result, expected, check_less_precise=True)
=======
    expected = {
        1: 1.0136844999935954e-06,
        2: 6.238999999844088e-08,
        3: 3.369214999908675e-08,
        4: 1.1907583332727983e-08,
        5: 6.543166665966019e-09,
        6: 3.782833332644392e-09,
        7: 1.622333333194155e-09,
        8: 6.373333333646581e-10
    }

    inertia_dic = clustering.elbow_method(
        move_data=move_df[[LATITUDE, LONGITUDE]],
        max_clusters=8,
        random_state=42
    )

    assert_equal(list(inertia_dic.keys()), list(expected.keys()))
    assert_almost_equal(list(inertia_dic.values()), list(expected.values()))


def test_gap_statistic():
    move_df = _default_move_df()

    expected = {
        1: 14.337926129735244,
        2: 16.30937476102708,
        3: 16.16313972395028,
        4: 16.249093721757163,
        5: 16.640441710184756,
        6: 16.491353721841694,
        7: 16.209353555462776,
        8: 16.38330373030009
    }

    inertia_dic = clustering.gap_statistic(
        move_data=move_df[[LATITUDE, LONGITUDE]],
        max_clusters=8,
        random_state=42
    )

    assert_equal(list(inertia_dic.keys()), list(expected.keys()))
    assert_almost_equal(list(inertia_dic.values()), list(expected.values()))
>>>>>>> b9614137
<|MERGE_RESOLUTION|>--- conflicted
+++ resolved
@@ -1,10 +1,4 @@
-<<<<<<< HEAD
-import pandas as pd
-from numpy.testing import assert_equal
-from pandas.testing import assert_series_equal
-=======
 from numpy.testing import assert_allclose, assert_almost_equal, assert_equal
->>>>>>> b9614137
 
 from pymove import MoveDataFrame, clustering
 from pymove.utils.constants import DATETIME, LATITUDE, LONGITUDE, TRAJ_ID
@@ -38,25 +32,6 @@
 def test_elbow_method():
     move_df = _default_move_df()
 
-<<<<<<< HEAD
-    expected = pd.Series({1: 1.0136844999935952e-06,
-                          2: 6.238999999844088e-08,
-                          3: 3.369214999908675e-08,
-                          4: 1.1907583332727983e-08,
-                          5: 6.543166665966021e-09,
-                          6: 3.930833333517101e-09,
-                          7: 1.622333333194155e-09,
-                          8: 6.373333333646581e-10})
-
-    inertia_dic = clustering.elbow_method(move_data=move_df[[LATITUDE, LONGITUDE]] ,
-                                          max_clusters=8,
-                                          random_state=1
-                                          )
-
-    result = pd.Series(inertia_dic)
-
-    assert_series_equal(result, expected, check_less_precise=True)
-=======
     expected = {
         1: 1.0136844999935954e-06,
         2: 6.238999999844088e-08,
@@ -99,5 +74,4 @@
     )
 
     assert_equal(list(inertia_dic.keys()), list(expected.keys()))
-    assert_almost_equal(list(inertia_dic.values()), list(expected.values()))
->>>>>>> b9614137
+    assert_almost_equal(list(inertia_dic.values()), list(expected.values()))