"""
Folium operations.

save_map,
create_base_map,
heatmap,
heatmap_with_time,
cluster,
faster_cluster,
plot_markers,
plot_trajectories_with_folium,
plot_trajectory_by_id_folium,
plot_trajectory_by_period,
plot_trajectory_by_day_week,
plot_trajectory_by_date,
plot_trajectory_by_hour,
plot_stops,
plot_bbox,
plot_points_folium,
plot_poi_folium,
plot_event_folium,
plot_traj_timestamp_geo_json

"""

from datetime import date
from typing import Any, Dict, List, Optional, Sequence, Text, Tuple, Union

import folium
import numpy as np
from folium import Map, plugins
from folium.plugins import FastMarkerCluster, HeatMap, HeatMapWithTime, MarkerCluster
from pandas import DataFrame

from pymove import PandasMoveDataFrame
from pymove.utils.constants import (
    COUNT,
    DATE,
    DATETIME,
    DAY,
    EVENT_ID,
    EVENT_POINT,
    HOUR,
    LATITUDE,
    LINE_COLOR,
    LONGITUDE,
    PERIOD,
    POI_POINT,
    SITUATION,
    STOP,
    TILES,
    TRAJ_ID,
    UID,
    USER_POINT,
)
from pymove.utils.datetime import str_to_datetime
from pymove.utils.log import progress_bar
from pymove.utils.visual import add_map_legend, cmap_hex_color, get_cmap


def save_map(
    move_data: DataFrame,
    filename: Text,
    tiles: Text = TILES[0],
    label_id: Text = TRAJ_ID,
    cmap: Text = 'Set1',
    return_map: bool = False
) -> Optional[Map]:
    """
    Save a visualization in a map in a new file.

    Parameters
    ----------
    move_data : DataFrame
        Input trajectory data
    filename : Text
        Represents the filename path
    tiles : str, optional
        Represents the type_ of tile that will be used on the map, by default TILES[0]
    label_id : str, optional
        Represents column name of trajectory id, by default TRAJ_ID
    cmap : str, optional
        Color map to use, by default 'Set1'
    return_map : bool, optional
        Represents the Colormap, by default False

    Returns
    -------
    Map
        folium map or None

    Examples
    --------
    >>> from pymove.visualization.folium import save_map
    >>> move_df.head()
              lat          lon              datetime   id
    0   39.984094   116.319236   2008-10-23 05:53:05    1
    1   39.984198   116.319322   2008-10-23 05:53:06    1
    2   39.984224   116.319402   2008-10-23 05:53:11    1
    3   39.984211   116.319389   2008-10-23 05:53:16    1
    4   39.984217   116.319422   2008-10-23 05:53:21    1
    >>> save_map(df, filename='test.map')
    """
    map_ = folium.Map(tiles=tiles)
    map_.fit_bounds(
        [
            [move_data[LATITUDE].min(), move_data[LONGITUDE].min()],
            [move_data[LATITUDE].max(), move_data[LONGITUDE].max()],
        ]
    )

    ids = move_data[label_id].unique()
    cmap_ = get_cmap(cmap)
    num = cmap_.N

    for id_ in ids:
        id_index = np.where(ids == id_)[0][0]
        move_df = move_data[move_data[label_id] == id_]
        points_ = [
            (point[0], point[1])
            for point in move_df[[LATITUDE, LONGITUDE]].values
        ]
        color_ = cmap_hex_color(cmap_, (id_index % num))
        folium.PolyLine(points_, weight=3, color=color_).add_to(map_)
    map_.save(filename)

    if return_map:
        return map_


def create_base_map(
    move_data: DataFrame,
    lat_origin: Optional[float] = None,
    lon_origin: Optional[float] = None,
    tile: Text = TILES[0],
    default_zoom_start: float = 12,
) -> Map:
    """
    Generates a folium map.

    Parameters
    ----------
    move_data : DataFrame
        Input trajectory data
    lat_origin : float, optional
        Represents the latitude which will be the center of the map, by default None
    lon_origin : float, optional
        Represents the longitude which will be the center of the map, by default None
    tile : str, optional
        Represents the map tiles, by default TILES[0]
    default_zoom_start : float, optional
        Represents the zoom which will be the center of the map, by default 12

    Returns
    -------
    Map
        a folium map

    Examples
    --------
    >>> from pymove.visualization.folium import create_base_map
    >>> move_df.head()
              lat          lon              datetime   id
    0   39.984094   116.319236   2008-10-23 05:53:05    1
    1   39.984198   116.319322   2008-10-23 05:53:06    1
    2   39.984224   116.319402   2008-10-23 05:53:11    1
    3   39.984211   116.319389   2008-10-23 05:53:16    1
    4   39.984217   116.319422   2008-10-23 05:53:21    1
    >>> create_base_map(move_df)
    """
    if lat_origin is None and lon_origin is None:
        lat_origin = move_data[LATITUDE].median()
        lon_origin = move_data[LONGITUDE].median()
    base_map = folium.Map(
        location=[lat_origin, lon_origin],
        control_scale=True,
        zoom_start=default_zoom_start,
        tiles=tile
    )
    return base_map


def heatmap(
    move_data: DataFrame,
    n_rows: Optional[int] = None,
    lat_origin: Optional[float] = None,
    lon_origin: Optional[float] = None,
    zoom_start: float = 12,
    radius: float = 8,
    base_map: Optional[Map] = None,
    tile: Text = TILES[0],
    save_as_html: bool = False,
    filename: Text = 'heatmap.html',
) -> Map:
    """
    Generate visualization of Heat Map using folium plugin.

    Parameters
    ----------
    move_data : DataFrame
        Input trajectory data
    n_rows : int, optional
        Represents number of data rows that are will plot, by default None
    lat_origin : float, optional
        Represents the latitude which will be the center of the map, by default None
    lon_origin : float, optional
        Represents the longitude which will be the center of the map, by default None
    zoom_start : float, optional
        Initial zoom level for the map, by default 12
    radius : float, optional
        Radius of each “point” of the heatmap, by default 8
    base_map : Map, optional
        Represents the folium map. If not informed, a new map is generated
        using the function create_base_map(), with the lat_origin, lon_origin
        and zoom_start, by default None
    tile : str, optional
        Represents the map tiles, by default TILES[0]
    save_as_html : bool, optional
        Represents if want save this visualization in a new file .html, by default False
    filename : str, optional
        Represents the file name of new file .html, by default 'heatmap.html'

    Returns
    -------
    Map
        folium Map

    Examples
    --------
    >>> from pymove.visualization.folium import heatmap
    >>> move_df.head()
              lat          lon              datetime   id
    0   39.984094   116.319236   2008-10-23 05:53:05    1
    1   39.984198   116.319322   2008-10-23 05:53:06    1
    2   39.984224   116.319402   2008-10-23 05:53:11    1
    3   39.984211   116.319389   2008-10-23 05:53:16    1
    4   39.984217   116.319422   2008-10-23 05:53:21    1
    >>> heatmap(move_df)
    """
    if base_map is None:
        base_map = create_base_map(
            move_data,
            lat_origin,
            lon_origin,
            tile=tile,
            default_zoom_start=zoom_start,
        )

    if n_rows is None:
        n_rows = move_data.shape[0]

    move_data[COUNT] = 1
    HeatMap(
        data=move_data.iloc[:n_rows][[LATITUDE, LONGITUDE, COUNT]]
        .groupby([LATITUDE, LONGITUDE])
        .sum()
        .reset_index()
        .values.tolist(),
        radius=radius
    ).add_to(base_map)
    move_data.drop(columns=COUNT, inplace=True)

    if save_as_html:
        base_map.save(outfile=filename)
    return base_map


def heatmap_with_time(
    move_data: DataFrame,
    n_rows: Optional[int] = None,
    lat_origin: Optional[float] = None,
    lon_origin: Optional[float] = None,
    zoom_start: float = 12,
    radius: float = 8,
    min_opacity: float = 0.5,
    max_opacity: float = 0.8,
    base_map: Optional[Map] = None,
    tile: Text = TILES[0],
    save_as_html: bool = False,
    filename: Text = 'heatmap_time.html',
) -> Map:
    """
    Generate visualization of Heat Map using folium plugin.

    Parameters
    ----------
    move_data : DataFrame
        Input trajectory data
    n_rows : int, optional
        Represents number of data rows that are will plot, by default None
    lat_origin : float, optional
        Represents the latitude which will be the center of the map, by default None
    lon_origin : float, optional
        Represents the longitude which will be the center of the map, by default None
    zoom_start : float, optional
        Initial zoom level for the map, by default 12
    radius : float, optional
        Radius of each “point” of the heatmap, by default 8
    min_opacity: float, optional
        Minimum heat opacity, by default 0.5.
    max_opacity: float, optional
        Maximum heat opacity, by default 0.8.
    base_map : Map, optional
        Represents the folium map. If not informed, a new map is generated
        using the function create_base_map(), with the lat_origin, lon_origin
        and zoom_start, by default None
    tile : str, optional
        Represents the map tiles, by default TILES[0]
    save_as_html : bool, optional
        Represents if want save this visualization in a new file .html, by default False
    filename : str, optional
        Represents the file name of new file .html, by default 'heatmap_time.html'

    Returns
    -------
    Map
        folium Map

    Examples
    --------
    >>> from pymove.visualization.folium import heatmap_with_time
    >>> move_df.head()
              lat          lon              datetime   id
    0   39.984094   116.319236   2008-10-23 05:53:05    1
    1   39.984198   116.319322   2008-10-23 05:53:06    1
    2   39.984224   116.319402   2008-10-23 05:53:11    1
    3   39.984211   116.319389   2008-10-23 05:53:16    1
    4   39.984217   116.319422   2008-10-23 05:53:21    1
    >>> heatmap_with_time(move_df)
    """
    if base_map is None:
        base_map = create_base_map(
            move_data,
            lat_origin,
            lon_origin,
            tile=tile,
            default_zoom_start=zoom_start,
        )

    if n_rows is None:
        n_rows = move_data.shape[0]

    move_data = move_data.iloc[:n_rows].copy()

    move_data[COUNT] = 1
    move_data[HOUR] = move_data[DATETIME].apply(lambda x: x.hour)
    move_data_hour_list = []
    for hour in move_data[HOUR].sort_values().unique():
        move_data_hour_list.append(
            move_data.loc[move_data.hour == hour, [LATITUDE, LONGITUDE, COUNT]]
            .groupby([LATITUDE, LONGITUDE])
            .sum()
            .reset_index()
            .values.tolist()
        )

    HeatMapWithTime(
        move_data_hour_list,
        radius=radius,
        gradient={0.2: 'blue', 0.4: 'lime', 0.6: USER_POINT, 1: 'red'},
        min_opacity=min_opacity,
        max_opacity=max_opacity,
        use_local_extrema=True
    ).add_to(base_map)
    move_data.drop(columns=[COUNT, HOUR], inplace=True)

    if save_as_html:
        base_map.save(outfile=filename)
    return base_map


def cluster(
    move_data: DataFrame,
    n_rows: Optional[int] = None,
    lat_origin: Optional[float] = None,
    lon_origin: Optional[float] = None,
    zoom_start: float = 12,
    base_map: Optional[Map] = None,
    tile: Text = TILES[0],
    save_as_html: bool = False,
    filename: Text = 'cluster.html',
) -> Map:
    """
    Generate visualization of Heat Map using folium plugin.

    Parameters
    ----------
    move_data : DataFrame
        Input trajectory data
    n_rows : int, optional
        Represents number of data rows that are will plot, by default None
    lat_origin : float, optional
        Represents the latitude which will be the center of the map, by default None
    lon_origin : float, optional
        Represents the longitude which will be the center of the map, by default None
    zoom_start : float, optional
        Initial zoom level for the map, by default 12
    radius : float, optional
        Radius of each “point” of the heatmap, by default 8
    base_map : Map, optional
        Represents the folium map. If not informed, a new map is generated
        using the function create_base_map(), with the lat_origin, lon_origin
        and zoom_start, by default None
    tile : str, optional
        Represents the map tiles, by default TILES[0]
    save_as_html : bool, optional
        Represents if want save this visualization in a new file .html, by default False
    filename : str, optional
        Represents the file name of new file .html, by default 'cluster.html'

    Returns
    -------
    Map
        folium Map

    Examples
    --------
    >>> from pymove.visualization.folium import cluster
    >>> move_df.head()
              lat          lon              datetime   id
    0   39.984094   116.319236   2008-10-23 05:53:05    1
    1   39.984198   116.319322   2008-10-23 05:53:06    1
    2   39.984224   116.319402   2008-10-23 05:53:11    1
    3   39.984211   116.319389   2008-10-23 05:53:16    1
    4   39.984217   116.319422   2008-10-23 05:53:21    1
    >>> cluster(move_df)
    """
    if base_map is None:
        base_map = create_base_map(
            move_data,
            lat_origin,
            lon_origin,
            tile=tile,
            default_zoom_start=zoom_start,
        )

    if n_rows is None:
        n_rows = move_data.shape[0]

    mc = MarkerCluster()
    for row in move_data.iloc[:n_rows].iterrows():
        pop = (
            '<b>Latitude:</b> '
            + str(row[1][LATITUDE])
            + '\n<b>Longitude:</b> '
            + str(row[1][LONGITUDE])
            + '\n<b>Datetime:</b> '
            + str(row[1][DATETIME])
        )
        mc.add_child(
            folium.Marker(
                location=[row[1][LATITUDE], row[1][LONGITUDE]], popup=pop
            )
        )
    base_map.add_child(mc)

    if save_as_html:
        base_map.save(outfile=filename)
    return base_map


def faster_cluster(
    move_data: DataFrame,
    n_rows: Optional[int] = None,
    lat_origin: Optional[float] = None,
    lon_origin: Optional[float] = None,
    zoom_start: float = 12,
    base_map: Optional[Map] = None,
    tile: Text = TILES[0],
    save_as_html: bool = False,
    filename: Text = 'faster_cluster.html',
) -> Map:
    """
    Generate visualization of Heat Map using folium plugin.

    Parameters
    ----------
    move_data : DataFrame
        Input trajectory data
    n_rows : int, optional
        Represents number of data rows that are will plot, by default None
    lat_origin : float, optional
        Represents the latitude which will be the center of the map, by default None
    lon_origin : float, optional
        Represents the longitude which will be the center of the map, by default None
    zoom_start : float, optional
        Initial zoom level for the map, by default 12
    radius : float, optional
        Radius of each “point” of the heatmap, by default 8
    base_map : Map, optional
        Represents the folium map. If not informed, a new map is generated
        using the function create_base_map(), with the lat_origin, lon_origin
        and zoom_start, by default None
    tile : str, optional
        Represents the map tiles, by default TILES[0]
    save_as_html : bool, optional
        Represents if want save this visualization in a new file .html, by default False
    filename : str, optional
        Represents the file name of new file .html, by default 'faster_cluster.html'

    Returns
    -------
    Map
        folium Map

    Examples
    --------
    >>> from pymove.visualization.folium import faster_cluster
    >>> move_df.head()
              lat          lon              datetime   id
    0   39.984094   116.319236   2008-10-23 05:53:05    1
    1   39.984198   116.319322   2008-10-23 05:53:06    1
    2   39.984224   116.319402   2008-10-23 05:53:11    1
    3   39.984211   116.319389   2008-10-23 05:53:16    1
    4   39.984217   116.319422   2008-10-23 05:53:21    1
    >>> faster_cluster(move_df)
    """
    if base_map is None:
        base_map = create_base_map(
            move_data,
            lat_origin,
            lon_origin,
            tile=tile,
            default_zoom_start=zoom_start,
        )

    if n_rows is None:
        n_rows = move_data.shape[0]

    callback = """\
    function (row) {
        var marker;
        marker = L.circle(new L.LatLng(row[0], row[1]), {color:'red'});
        return marker;
    };
    """
    FastMarkerCluster(
        move_data.iloc[:n_rows][[LATITUDE, LONGITUDE]].values.tolist(),
        callback=callback,
    ).add_to(base_map)

    if save_as_html:
        base_map.save(outfile=filename)
    return base_map


def plot_markers(
    move_data: DataFrame,
    n_rows: Optional[int] = None,
    lat_origin: Optional[float] = None,
    lon_origin: Optional[float] = None,
    zoom_start: float = 12,
    base_map: Optional[Map] = None,
    tile: Text = TILES[0],
    save_as_html: bool = False,
    filename: Text = 'markers.html',
) -> Map:
    """
    Generate visualization of Heat Map using folium plugin.

    Parameters
    ----------
    move_data : DataFrame
        Input trajectory data
    n_rows : int, optional
        Represents number of data rows that are will plot, by default None
    lat_origin : float, optional
        Represents the latitude which will be the center of the map, by default None
    lon_origin : float, optional
        Represents the longitude which will be the center of the map, by default None
    zoom_start : float, optional
        Initial zoom level for the map, by default 12
    radius : float, optional
        Radius of each “point” of the heatmap, by default 8
    base_map : Map, optional
        Represents the folium map. If not informed, a new map is generated
        using the function create_base_map(), with the lat_origin, lon_origin
        and zoom_start, by default None
    tile : str, optional
        Represents the map tiles, by default TILES[0]
    save_as_html : bool, optional
        Represents if want save this visualization in a new file .html, by default False
    filename : str, optional
        Represents the file name of new file .html, by default 'markers.html'

    Returns
    -------
    Map
        folium Map

    Examples
    --------
    >>> from pymove.visualization.folium import plot_markers
    >>> move_df.head()
              lat          lon              datetime   id
    0   39.984094   116.319236   2008-10-23 05:53:05    1
    1   39.984198   116.319322   2008-10-23 05:53:06    1
    2   39.984224   116.319402   2008-10-23 05:53:11    1
    3   39.984211   116.319389   2008-10-23 05:53:16    1
    4   39.984217   116.319422   2008-10-23 05:53:21    1
    >>> plot_markers(move_df)
    """
    if base_map is None:
        base_map = create_base_map(
            move_data,
            lat_origin,
            lon_origin,
            tile=tile,
            default_zoom_start=zoom_start,
        )

    if n_rows is None:
        n_rows = move_data.shape[0]

    for i, row in enumerate(move_data.iloc[:n_rows].iterrows()):
        if i == 0:
            se = '<b>START</b>\n'
            color = 'green'
        elif i == n_rows - 1:
            se = '<b>END\ns</b>\n'
            color = 'red'
        else:
            se = ''
            color = 'blue'
        pop = (
            se
            + '<b>Latitude:</b> '
            + str(row[1][LATITUDE])
            + '\n<b>Longitude:</b> '
            + str(row[1][LONGITUDE])
            + '\n<b>Datetime:</b> '
            + str(row[1][DATETIME])
        )
        folium.Marker(
            location=[row[1][LATITUDE], row[1][LONGITUDE]],
            color=color,
            clustered_marker=True,
            popup=pop,
            icon=folium.Icon(color=color)
        ).add_to(base_map)

    if save_as_html:
        base_map.save(outfile=filename)
    return base_map


def _filter_and_generate_colors(
    move_data: DataFrame,
    id_: Optional[int] = None,
    n_rows: Optional[int] = None,
    color: Optional[Union[Text, List[Text]]] = None,
    color_by_id: Optional[Dict] = None
) -> Tuple[DataFrame, List[Tuple[Any, Any]]]:
    """
    Filters the dataframe and generate colors for folium map.

    Parameters
    ----------
    move_data : DataFrame
        Input trajectory data.
    id_: int, optional
        The TRAJ_ID's to be plotted, by default None
    n_rows : int, optional
        Represents number of data rows that are will plot, by default None.
    color: str, optional
        The color of the trajectory, of each trajectory or a colormap, by default None
    color_by_id: dict, optional
        A dictionary where the key is the trajectory id and value is a color(str),
        by default None.

    Returns
    -------
    DataFrame
        Filtered trajectories
    list of tuples
        list containing a combination of id and color

    Examples
    --------
    >>> from pymove.visualization.folium import _filter_and_generate_colors
    >>> move_df.head()
              lat          lon              datetime   id
    0   39.984094   116.319236   2008-10-23 05:53:05    1
    1   39.984198   116.319322   2008-10-23 05:53:06    1
    2   39.984224   116.319402   2008-10-23 05:53:11    1
    3   39.984211   116.319389   2008-10-23 05:53:16    2
    4   39.984217   116.319422   2008-10-23 05:53:21    2
    >>> df, colors = _filter_and_generate_colors(move_df)
    >>> df
              lat          lon              datetime   id
    0   39.984094   116.319236   2008-10-23 05:53:05    1
    1   39.984198   116.319322   2008-10-23 05:53:06    1
    2   39.984224   116.319402   2008-10-23 05:53:11    1
    3   39.984211   116.319389   2008-10-23 05:53:16    2
    4   39.984217   116.319422   2008-10-23 05:53:21    2
    >>> colors
    [(1, '#e41a1c'), (2, '#377eb8')]
    """
    if n_rows is None:
        n_rows = move_data.shape[0]

    if id_ is not None:
        mv_df = move_data[move_data[TRAJ_ID] == id_].head(n_rows)[
            [LATITUDE, LONGITUDE, DATETIME, TRAJ_ID]
        ]
        if not len(mv_df):
            raise IndexError('No user with id %s in dataframe' % id_)
    else:
        mv_df = move_data.head(n_rows)[
            [LATITUDE, LONGITUDE, DATETIME, TRAJ_ID]
        ]

    if id_ is not None:
        if color is None:
            color = 'black'
        items = [(id_, color)]
    else:
        if color is None:
            color = 'Set1'
        ids = mv_df[TRAJ_ID].unique()

        if isinstance(color, str):
            try:
                cmap_ = get_cmap(color)
                num = cmap_.N
                colors = [
                    cmap_hex_color(cmap_, (i % num))
                    for i, _ in enumerate(ids)
                ]
                diff = (len(ids) // len(colors)) + 1
                colors *= diff
            except ValueError:
                colors = [color]
        else:
            colors = color[:]
        items = [*zip(ids, colors)]
        if color_by_id is not None:
            keys = color_by_id.keys()
            for key in keys:
                for count, item in enumerate(items):
                    if str(key) == str(item[0]):
                        items[count] = (item[0], color_by_id[key])
    return mv_df, items


def _filter_generated_feature(
    move_data: DataFrame, feature: Text, values: Any
) -> DataFrame:
    """
    Filters the values from the dataframe.

    Parameters
    ----------
    move_data : DataFrame
        Input trajectory data.
    feature: str
        Name of the feature
    value: any
        value of the feature

    Returns
    -------
    dataframe
        filtered dataframe

    Examples
    --------
    >>> from pymove.visualization.folium import _filter_generated_feature
    >>> move_df.head()
              lat          lon              datetime   id
    0   39.984094   116.319236   2008-10-23 05:53:05    1
    1   39.984198   116.319322   2008-10-23 05:53:06    1
    2   39.984224   116.319402   2008-10-23 05:53:11    1
    3   39.984211   116.319389   2008-10-23 05:53:16    1
    4   39.984217   116.319422   2008-10-23 05:53:21    1
    >>> _filter_generated_feature(move_df, feature='lat', values=[39.984198])
              lat          lon              datetime   id
    1   39.984198   116.319322   2008-10-23 05:53:06    1
    >>> _filter_generated_feature(move_df, feature='lon', values=[116.319236])
              lat          lon              datetime   id
    0   39.984094   116.319236   2008-10-23 05:53:05    1
    """
    if len(values) == 1:
        mv_df = move_data[move_data[feature] == values[0]]
    else:
        mv_df = move_data[
            (move_data[feature] >= values[0])
            & (move_data[feature] <= values[1])
        ]
    if not len(mv_df):
        raise KeyError('No %s found in dataframe' % feature)
    return mv_df


def _add_begin_end_markers_to_folium_map(
    move_data: DataFrame,
    base_map: Map,
    color: Optional[Text] = None,
    _id: Optional[int] = None
):
    """
    Adds markers to the beggining and end of a trajectory.

    Adds a green marker to beginning of the trajectory
    and a red marker to the end of the trajectory.

    Parameters
    ----------
    move_data : DataFrane
        Input trajectory data.
    base_map : Map, optional
        Represents the folium map. If not informed, a new map is generated.
    color : str, optional
        Color of the markers, by default None
    id: int, optional
        Id of the trajectory, by default None

    Examples
    --------
    >>> from pymove.visualization.folium import _add_begin_end_markers_to_folium_map
    >>> move_df.head()
              lat          lon              datetime   id
    0   39.984094   116.319236   2008-10-23 05:53:05    1
    1   39.984198   116.319322   2008-10-23 05:53:06    1
    2   39.984224   116.319402   2008-10-23 05:53:11    1
    3   39.984211   116.319389   2008-10-23 05:53:16    1
    4   39.984217   116.319422   2008-10-23 05:53:21    1
    >>> map = create_base_map(move_df)
    >>> _add_begin_end_markers_to_folium_map(move_df, map)
    """
    points = folium.map.FeatureGroup(
        'The start and end points of trajectory {}'.format(_id or '')
    )

    folium.Marker(
        location=[move_data.iloc[0][LATITUDE], move_data.iloc[0][LONGITUDE]],
        color='green',
        clustered_marker=True,
        popup='Início',
        icon=plugins.BeautifyIcon(
            icon='play', icon_shape='marker', background_color=color or 'green'
        )
    ).add_to(points)

    folium.Marker(
        location=[move_data.iloc[-1][LATITUDE], move_data.iloc[-1][LONGITUDE]],
        color='red',
        clustered_marker=True,
        popup='Fim',
        icon=plugins.BeautifyIcon(
            icon='times-circle', icon_shape='marker', background_color=color or 'red'
        )
    ).add_to(points)

    base_map.add_child(points)


def _add_trajectories_to_folium_map(
    move_data: DataFrame,
    items: Sequence[Tuple],
    base_map: Map,
    legend: bool = True,
    save_as_html: bool = True,
    filename: Text = 'map.html',
):
    """
    Adds a trajectory to a folium map with begin and end markers.

    Parameters
    ----------
    move_data : DataFrame
        Input trajectory data.
    base_map : Map
        Represents the folium map. If not informed, a new map is generated.
    legend: bool
        Whether to add a legend to the map, by default True
    save_as_html : bool, optional
        Represents if want save this visualization in a new file .html, by default False.
    filename : str, optional
        Represents the file name of new file .html, by default 'map.html'.

    Examples
    --------
    >>> from pymove.visualization.folium import _add_trajectories_to_folium_map
    >>> move_df
                   lat          lon              datetime   id
    0        39.984094   116.319236   2008-10-23 05:53:05    1
    1        39.984198   116.319322   2008-10-23 05:53:06    1
    3        39.988118   116.326672   2008-10-25 14:39:19    5
    4        39.987965   116.326675   2008-10-25 14:39:24    5
    >>> _add_trajectories_to_folium_map(
    >>>    move_data=move_df,
    >>>    base_map=map1,
    >>>    items=[(1, 'red'), [5, 'green']]
    >>> )
    """
    for _id, color in items:
        mv = move_data[move_data[TRAJ_ID] == _id]

        _add_begin_end_markers_to_folium_map(mv, base_map, color, _id)

        folium.PolyLine(
            mv[[LATITUDE, LONGITUDE]], color=color, weight=2.5, opacity=1
        ).add_to(base_map)

    if legend:
        add_map_legend(base_map, 'Color by user ID', items)

    folium.map.LayerControl().add_to(base_map)

    if save_as_html:
        base_map.save(outfile=filename)


def plot_trajectories_with_folium(
    move_data: DataFrame,
    n_rows: Optional[int] = None,
    lat_origin: Optional[float] = None,
    lon_origin: Optional[float] = None,
    zoom_start: float = 12,
    legend: bool = True,
    base_map: Optional[Map] = None,
    tile: Text = TILES[0],
    save_as_html: bool = False,
    color: Optional[Union[Text, List[Text]]] = None,
    color_by_id: Optional[Dict] = None,
    filename: Text = 'plot_trajectories_with_folium.html',
) -> Map:
    """
    Generate visualization of all trajectories with folium.

    Parameters
    ----------
    move_data : DataFrame
        Input trajectory data.
    n_rows : int, optional
        Represents number of data rows that are will plot, by default None.
    lat_origin : float, optional
        Represents the latitude which will be the center of the map.
        If not entered, the first data from the dataset is used, by default None.
    lon_origin : float, optional
        Represents the longitude which will be the center of the map.
        If not entered, the first data from the dataset is used, by default None.
    zoom_start : int, optional
        Initial zoom level for the map, by default 12.
    legend: boolean
        Whether to add a legend to the map, by default True
    base_map : folium.folium.Map, optional
        Represents the folium map. If not informed, a new map is generated
        using the function create_base_map(), with the lat_origin, lon_origin
         and zoom_start, by default None.
    tile : str, optional
        Represents the map tiles, by default TILES[0]
    save_as_html : bool, optional
        Represents if want save this visualization in a new file .html, by default False.
    color : str, list, optional
        Represents line colors of visualization.
        Can be a single color name, a list of colors or a colormap name, by default None.
    color_by_id: dict, optional
        A dictionary where the key is the trajectory id and value is a color(str),
        by default None.
    filename : str, optional
        Represents the file name of new file .html,
        by default 'plot_trajectory_with_folium.html'.

    Returns
    -------
    Map
        a folium map with visualization.

    Examples
    --------
    >>>  from pymove.visualization.folium import plot_trajectories_with_folium
    >>> move_df.head()
              lat          lon              datetime   id
    0   39.984094   116.319236   2008-10-23 05:53:05    1
    1   39.984198   116.319322   2008-10-23 05:53:06    1
    2   39.984224   116.319402   2008-10-23 05:53:11    1
    3   39.984211   116.319389   2008-10-23 05:53:16    1
    4   39.984217   116.319422   2008-10-23 05:53:21    1
    >>> plot_trajectories_with_folium(move_df)
    """
    if base_map is None:
        base_map = create_base_map(
            move_data,
            lat_origin,
            lon_origin,
            tile=tile,
            default_zoom_start=zoom_start,
        )

    mv_df, items = _filter_and_generate_colors(
        move_data, n_rows=n_rows, color=color, color_by_id=color_by_id
    )

    _add_trajectories_to_folium_map(
        mv_df, items, base_map, legend, save_as_html, filename
    )

    return base_map


def plot_trajectory_by_id_folium(
    move_data: DataFrame,
    id_: int,
    n_rows: Optional[int] = None,
    lat_origin: Optional[float] = None,
    lon_origin: Optional[float] = None,
    zoom_start: float = 12,
    legend: bool = True,
    base_map: Optional[Map] = None,
    tile: Text = TILES[0],
    save_as_html: bool = False,
    color: Optional[Union[Text, List[Text]]] = None,
    filename: Text = 'plot_trajectories_with_folium.html',
) -> Map:
    """
    Generate visualization of all trajectories with folium.

    Parameters
    ----------
    move_data : DataFrame
        Input trajectory data
    id_: int
        Trajectory id to plot
    n_rows : int, optional
        Represents number of data rows that are will plot, by default None.
    lat_origin : float, optional
        Represents the latitude which will be the center of the map.
        If not entered, the first data from the dataset is used, by default None.
    lon_origin : float, optional
        Represents the longitude which will be the center of the map.
        If not entered, the first data from the dataset is used, by default None.
    zoom_start : int, optional
        Initial zoom level for the map, by default 12.
    legend: boolean
        Whether to add a legend to the map, by default True
    base_map : folium.folium.Map, optional
        Represents the folium map. If not informed, a new map is generated
        using the function create_base_map(), with the lat_origin, lon_origin
         and zoom_start, by default None.
    tile : str, optional
        Represents the map tiles, by default TILES[0]
    save_as_html : bool, optional
        Represents if want save this visualization in a new file .html, by default False.
    color : str, list, optional
        Represents line colors of visualization.
        Can be a single color name, a list of colors or a colormap name, by default None.
    filename : str, optional
        Represents the file name of new file .html,
        by default 'plot_trajectory_by_id_with_folium.html'.

    Returns
    -------
    Map
        a folium map with visualization

    Raises
    ------
    IndexError
        If there is no user with the id passed

    Examples
    --------
    >>> from pymove.visualization.folium import plot_trajectory_by_id_folium
    >>> move_df.head()
              lat          lon              datetime   id
    0   39.984094   116.319236   2008-10-23 05:53:05    1
    1   39.984198   116.319322   2008-10-23 05:53:06    1
    2   39.984224   116.319402   2008-10-23 05:53:11    1
    3   39.984211   116.319389   2008-10-23 05:53:16    2
    4   39.984217   116.319422   2008-10-23 05:53:21    2
    >>> plot_trajectory_by_id_folium(move_df, id_=1)
    """
    if base_map is None:
        base_map = create_base_map(
            move_data,
            lat_origin,
            lon_origin,
            tile=tile,
            default_zoom_start=zoom_start,
        )

    mv_df, items = _filter_and_generate_colors(move_data, id_, n_rows, color)
    _add_trajectories_to_folium_map(
        mv_df, items, base_map, legend, save_as_html, filename
    )

    return base_map


def plot_trajectory_by_period(
    move_data: PandasMoveDataFrame,
    period: Text,
    id_: Optional[int] = None,
    n_rows: Optional[int] = None,
    lat_origin: Optional[float] = None,
    lon_origin: Optional[float] = None,
    zoom_start: float = 12,
    legend: bool = True,
    base_map: Optional[Map] = None,
    tile: Text = TILES[0],
    save_as_html: bool = False,
    color: Optional[Union[Text, List[Text]]] = None,
    color_by_id: Optional[Dict] = None,
    filename: Text = 'plot_trajectories_by_period.html',
) -> Map:
    """
    Generate visualization of all trajectories with folium.

    Parameters
    ----------
    move_data : DataFrame
        Input trajectory data
    period: str
        Period of the day
    id_: int
        Trajectory id to plot, by default None
    n_rows : int, optional
        Represents number of data rows that are will plot, by default None.
    lat_origin : float, optional
        Represents the latitude which will be the center of the map.
        If not entered, the first data from the dataset is used, by default None.
    lon_origin : float, optional
        Represents the longitude which will be the center of the map.
        If not entered, the first data from the dataset is used, by default None.
    zoom_start : int, optional
        Initial zoom level for the map, by default 12.
    legend: boolean
        Whether to add a legend to the map, by default True
    base_map : folium.folium.Map, optional
        Represents the folium map. If not informed, a new map is generated
        using the function create_base_map(), with the lat_origin, lon_origin
         and zoom_start, by default None.
    tile : str, optional
        Represents the map tiles, by default TILES[0]
    save_as_html : bool, optional
        Represents if want save this visualization in a new file .html, by default False.
    color : str, list, optional
        Represents line colors of visualization.
        Can be a single color name, a list of colors or a colormap name, by default None.
    color_by_id: dict, optional
        A dictionary where the key is the trajectory id and value is a color,
        by default None.
    filename : str, optional
        Represents the file name of new file .html,
        by default 'plot_trajectories_by_period.html'.

    Returns
    -------
    Map
        a folium map with visualization

    Raises
    ------
    KeyError
        If period value is not found in dataframe
    IndexError
        If there is no user with the id passed

    Examples
    --------
    >>> from pymove.visualization.folium import plot_trajectory_by_period
    >>> move_df.head()
              lat          lon              datetime   id
    0   39.984094   116.319236   2008-10-23 05:53:05    1
    1   39.984198   116.319322   2008-10-23 05:53:06    1
    2   39.984224   116.319402   2008-10-23 05:53:11    1
    3   39.984211   116.319389   2008-10-23 05:53:16    1
    4   39.984217   116.319422   2008-10-23 05:53:21    1
    >>> plot_trajectory_by_period(move_df, period='Early morning')
    """
    if base_map is None:
        base_map = create_base_map(
            move_data,
            lat_origin,
            lon_origin,
            tile=tile,
            default_zoom_start=zoom_start,
        )

    columns = move_data.columns
    if PERIOD not in move_data:
        move_data.generate_time_of_day_features()

    mv_df = _filter_generated_feature(move_data, PERIOD, [period])
    mv_df, items = _filter_and_generate_colors(mv_df, id_, n_rows, color, color_by_id)
    _add_trajectories_to_folium_map(
        mv_df, items, base_map, legend, save_as_html, filename
    )
    to_drop = list(set(move_data.columns) - set(columns))
    move_data.drop(columns=to_drop, inplace=True)

    return base_map


def plot_trajectory_by_day_week(
    move_data: PandasMoveDataFrame,
    day_week: Text,
    id_: Optional[int] = None,
    n_rows: Optional[int] = None,
    lat_origin: Optional[float] = None,
    lon_origin: Optional[float] = None,
    zoom_start: float = 12,
    legend: bool = True,
    base_map: Optional[Map] = None,
    tile: Text = TILES[0],
    save_as_html: bool = False,
    color: Optional[Union[Text, List[Text]]] = None,
    color_by_id: Optional[Dict] = None,
    filename: Text = 'plot_trajectories_by_day_week.html',
) -> Map:
    """
    Generate visualization of all trajectories with folium.

    Parameters
    ----------
    move_data : DataFrame
        Input trajectory data
    day_week: str
        Day of the week
    id_: int
        Trajectory id to plot, by default None
    n_rows : int, optional
        Represents number of data rows that are will plot, by default None.
    lat_origin : float, optional
        Represents the latitude which will be the center of the map.
        If not entered, the first data from the dataset is used, by default None.
    lon_origin : float, optional
        Represents the longitude which will be the center of the map.
        If not entered, the first data from the dataset is used, by default None.
    zoom_start : int, optional
        Initial zoom level for the map, by default 12.
    legend: boolean
        Whether to add a legend to the map, by default True
    base_map : folium.folium.Map, optional
        Represents the folium map. If not informed, a new map is generated
        using the function create_base_map(), with the lat_origin, lon_origin
         and zoom_start, by default None.
    tile : str, optional
        Represents the map tiles, by default TILES[0]
    save_as_html : bool, optional
        Represents if want save this visualization in a new file .html, by default False.
    color : str, list, optional
        Represents line colors of visualization.
        Can be a single color name, a list of colors or a colormap name, by default None.
    color_by_id: dict, optional
        A dictionary where the key is the trajectory id and value is a color,
        by default None.
    filename : str, optional
        Represents the file name of new file .html,
        by default 'plot_trajectories_by_day_week.html'.

    Returns
    -------
    Map
        a folium map with visualization

    Raises
    ------
    KeyError
        If period value is not found in dataframe
    IndexError
        If there is no user with the id passed

    Examples
    --------
    >>> from pymove.visualization.folium import plot_trajectory_by_day_week
    >>> move_df.head()
              lat          lon              datetime   id
    0   39.984094   116.319236   2008-10-23 05:53:05    1
    1   39.984198   116.319322   2008-10-23 05:53:06    1
    2   39.984224   116.319402   2008-10-23 05:53:11    1
    3   39.984211   116.319389   2008-10-23 05:53:16    1
    4   39.984217   116.319422   2008-10-23 05:53:21    1
    >>> plot_trajectory_by_day_week(move_df, day_week='Friday')
    """
    if base_map is None:
        base_map = create_base_map(
            move_data,
            lat_origin,
            lon_origin,
            tile=tile,
            default_zoom_start=zoom_start,
        )

    columns = move_data.columns
    if DAY not in move_data:
        move_data.generate_day_of_the_week_features()

    mv_df = _filter_generated_feature(move_data, DAY, [day_week])
    mv_df, items = _filter_and_generate_colors(mv_df, id_, n_rows, color, color_by_id)
    _add_trajectories_to_folium_map(
        mv_df, items, base_map, legend, save_as_html, filename
    )
    to_drop = list(set(move_data.columns) - set(columns))
    move_data.drop(columns=to_drop, inplace=True)

    return base_map


def plot_trajectory_by_date(
    move_data: PandasMoveDataFrame,
    start_date: Union[Text, date],
    end_date: Union[Text, date],
    id_: Optional[int] = None,
    n_rows: Optional[int] = None,
    lat_origin: Optional[float] = None,
    lon_origin: Optional[float] = None,
    zoom_start: float = 12,
    legend: bool = True,
    base_map: Optional[Map] = None,
    tile: Text = TILES[0],
    save_as_html: bool = False,
    color: Optional[Union[Text, List[Text]]] = None,
    color_by_id: Optional[Dict] = None,
    filename: Text = 'plot_trajectories_by_date.html',
) -> Map:
    """
    Generate visualization of all trajectories with folium.

    Parameters
    ----------
    move_data : DataFrame
        Input trajectory data
    start_date : str
        Represents start date of time period.
    end_date : str
        Represents end date of time period.
    id_: int, optional
        Trajectory id to plot, by default None
    n_rows : int, optional
        Represents number of data rows that are will plot, by default None.
    lat_origin : float, optional
        Represents the latitude which will be the center of the map.
        If not entered, the first data from the dataset is used, by default None.
    lon_origin : float, optional
        Represents the longitude which will be the center of the map.
        If not entered, the first data from the dataset is used, by default None.
    zoom_start : int, optional
        Initial zoom level for the map, by default 12.
    legend: boolean
        Whether to add a legend to the map, by default True
    base_map : folium.folium.Map, optional
        Represents the folium map. If not informed, a new map is generated
        using the function create_base_map(), with the lat_origin, lon_origin
         and zoom_start, by default None.
    tile : str, optional
        Represents the map tiles, by default TILES[0]
    save_as_html : bool, optional
        Represents if want save this visualization in a new file .html, by default False.
    color : str, list, optional
        Represents line colors of visualization.
        Can be a single color name, a list of colors or a colormap name, by default None.
    color_by_id: dict, optional
        A dictionary where the key is the trajectory id and value is a color,
        by default None.
    filename : str, optional
        Represents the file name of new file .html,
        by default 'plot_trajectories_by_date.html'.

    Returns
    -------
    Map
        a folium map with visualization

    Raises
    ------
    KeyError
        If period value is not found in dataframe
    IndexError
        If there is no user with the id passed

    Examples
    --------
    >>> from pymove.visualization.folium import plot_trajectory_by_date
    >>> move_df.head()
              lat          lon              datetime   id
    0   39.984094   116.319236   2008-10-23 05:53:05    1
    1   39.984198   116.319322   2008-10-23 05:53:06    1
    2   39.984224   116.319402   2008-10-23 05:53:11    1
    3   39.984211   116.319389   2008-10-23 05:53:16    1
    4   39.984217   116.319422   2008-10-23 05:53:21    1
    >>> plot_trajectory_by_date(
    >>>     move_df,
    >>>     start_date='2008-10-23 05:53:05',
    >>>     end_date='2008-10-23 23:43:56'
    >>> )
    """
    if base_map is None:
        base_map = create_base_map(
            move_data,
            lat_origin,
            lon_origin,
            tile=tile,
            default_zoom_start=zoom_start,
        )

    if isinstance(start_date, str):
        start_date = str_to_datetime(start_date).date()

    if isinstance(end_date, str):
        end_date = str_to_datetime(end_date).date()

    columns = move_data.columns
    if DATE not in move_data:
        move_data.generate_date_features()

    mv_df = _filter_generated_feature(move_data, DATE, [start_date, end_date])
    mv_df, items = _filter_and_generate_colors(mv_df, id_, n_rows, color, color_by_id)
    _add_trajectories_to_folium_map(
        mv_df, items, base_map, legend, save_as_html, filename
    )
    to_drop = list(set(move_data.columns) - set(columns))
    move_data.drop(columns=to_drop, inplace=True)

    return base_map


def plot_trajectory_by_hour(
    move_data: PandasMoveDataFrame,
    start_hour: Text,
    end_hour: Text,
    id_: Optional[int] = None,
    n_rows: Optional[int] = None,
    lat_origin: Optional[float] = None,
    lon_origin: Optional[float] = None,
    zoom_start: float = 12,
    legend: bool = True,
    base_map: Optional[Map] = None,
    tile: Text = TILES[0],
    save_as_html: bool = False,
    color: Optional[Union[Text, List[Text]]] = None,
    color_by_id: Optional[Dict] = None,
    filename: Text = 'plot_trajectories_by_hour.html',
) -> Map:
    """
    Generate visualization of all trajectories with folium.

    Parameters
    ----------
    move_data : DataFrame
        Input trajectory data
    start_hour : str
        Represents start hour of time period.
    end_hour : str
        Represents end hour of time period.
    id_: int, optional
        Trajectory id to plot, by default None
    n_rows : int, optional
        Represents number of data rows that are will plot, by default None.
    lat_origin : float, optional
        Represents the latitude which will be the center of the map.
        If not entered, the first data from the dataset is used, by default None.
    lon_origin : float, optional
        Represents the longitude which will be the center of the map.
        If not entered, the first data from the dataset is used, by default None.
    zoom_start : int, optional
        Initial zoom level for the map, by default 12.
    legend: boolean
        Whether to add a legend to the map, by default True
    base_map : folium.folium.Map, optional
        Represents the folium map. If not informed, a new map is generated
        using the function create_base_map(), with the lat_origin, lon_origin
         and zoom_start, by default None.
    tile : str, optional
        Represents the map tiles, by default TILES[0]
    save_as_html : bool, optional
        Represents if want save this visualization in a new file .html, by default False.
    color : str, list, optional
        Represents line colors of visualization.
        Can be a single color name, a list of colors or a colormap name, by default None.
    color_by_id: dict, optional
        A dictionary where the key is the trajectory id and value is a color,
        by default None.
    filename : str, optional
        Represents the file name of new file .html,
        by default 'plot_trajectories_by_hour.html'.

    Returns
    -------
    Map
        a folium map with visualization

    Raises
    ------
    KeyError
        If period value is not found in dataframe
    IndexError
        If there is no user with the id passed

    Examples
    --------
    >>> from pymove.visualization.folium import plot_trajectory_by_hour
    >>> move_df.head()
              lat          lon              datetime   id
    0   39.984094   116.319236   2008-10-23 05:53:05    1
    1   39.984198   116.319322   2008-10-23 05:53:06    1
    2   39.984224   116.319402   2008-10-23 05:53:11    1
    3   39.984211   116.319389   2008-10-23 05:53:16    1
    4   39.984217   116.319422   2008-10-23 05:53:21    1
    >>> plot_trajectory_by_hour(move_df, start_hour=4, end_hour=6)
    """
    if base_map is None:
        base_map = create_base_map(
            move_data,
            lat_origin,
            lon_origin,
            tile=tile,
            default_zoom_start=zoom_start,
        )

    columns = move_data.columns
    if HOUR not in move_data:
        move_data.generate_hour_features()

    mv_df = _filter_generated_feature(move_data, HOUR, [start_hour, end_hour])
    mv_df, items = _filter_and_generate_colors(mv_df, id_, n_rows, color, color_by_id)
    _add_trajectories_to_folium_map(
        mv_df, items, base_map, legend, save_as_html, filename
    )
    to_drop = list(set(move_data.columns) - set(columns))
    move_data.drop(columns=to_drop, inplace=True)

    return base_map


def plot_stops(
    move_data: PandasMoveDataFrame,
    radius: float = 0,
    weight: float = 3,
    id_: Optional[int] = None,
    n_rows: Optional[int] = None,
    lat_origin: Optional[float] = None,
    lon_origin: Optional[float] = None,
    zoom_start: float = 12,
    legend: bool = True,
    base_map: Optional[Map] = None,
    tile: Text = TILES[0],
    save_as_html: bool = False,
    color: Optional[Union[Text, List[Text]]] = None,
    filename: Text = 'plot_stops.html',
) -> Map:
    """
    Generate visualization of all trajectories with folium.

    Parameters
    ----------
    move_data : DataFrame
        Input trajectory data
    radius : float, optional
        The radius value is used to determine if a segment is a stop.
        If the value of the point in target_label is greater than
        radius, the segment is a stop, by default 0
    weight: float, optional
        Stroke width in pixels, by default 3
    id_: int, optional
        Trajectory id to plot, by default None
    n_rows : int, optional
        Represents number of data rows that are will plot, by default None.
    lat_origin : float, optional
        Represents the latitude which will be the center of the map.
        If not entered, the first data from the dataset is used, by default None.
    lon_origin : float, optional
        Represents the longitude which will be the center of the map.
        If not entered, the first data from the dataset is used, by default None.
    zoom_start : int, optional
        Initial zoom level for the map, by default 12.
    legend: boolean
        Whether to add a legend to the map, by default True
    base_map : folium.folium.Map, optional
        Represents the folium map. If not informed, a new map is generated
        using the function create_base_map(), with the lat_origin, lon_origin
         and zoom_start, by default None.
    tile : str, optional
        Represents the map tiles, by default TILES[0]
    save_as_html : bool, optional
        Represents if want save this visualization in a new file .html, by default False.
    color : str, list, optional
        Represents line colors of visualization.
        Can be a single color name, a list of colors or a colormap name, by default None.
    filename : str, optional
        Represents the file name of new file .html, by default 'plot_stops.html'.

    Returns
    -------
    Map
        a folium map with visualization

    Raises
    ------
    KeyError
        If period value is not found in dataframe
    IndexError
        If there is no user with the id passed

    Examples
    --------
    >>> from pymove.visualization.folium import plot_stops
    >>> move_df.head()
              lat          lon              datetime   id
    0   39.984094   116.319236   2008-10-23 05:53:05    1
    1   39.984198   116.319322   2008-10-23 05:53:06    1
    2   39.984224   116.319402   2008-10-23 05:53:11    1
    3   39.984211   116.319389   2008-10-23 05:53:16    1
    4   39.984217   116.319422   2008-10-23 05:53:21    1
    >>> plot_stops(move_df)
    """
    if base_map is None:
        base_map = create_base_map(
            move_data,
            lat_origin,
            lon_origin,
            tile=tile,
            default_zoom_start=zoom_start,
        )

    columns = move_data.columns
    if SITUATION not in move_data:
        move_data.generate_move_and_stop_by_radius(radius=radius)

    mv_df = _filter_generated_feature(move_data, SITUATION, STOP)
    mv_df, items = _filter_and_generate_colors(mv_df, id_, n_rows, color)

    for _id, color in items:
        for stop in mv_df[mv_df[TRAJ_ID] == _id].iterrows():
            base_map.add_child(
                folium.Circle(
                    (stop[1][LATITUDE], stop[1][LONGITUDE]),
                    color=color,
                    weight=weight,
                    radius=40,
                    opacity=0.5,
                    popup=stop[1][DATETIME],
                    fill_color=color,
                    fill_opacity=0.5,
                )
            )

    if legend:
        add_map_legend(base_map, 'Color by user ID', items)

    if save_as_html:
        base_map.save(outfile=filename)
    to_drop = list(set(move_data.columns) - set(columns))
    move_data.drop(columns=to_drop, inplace=True)

    return base_map


def plot_bbox(
    bbox_tuple: Tuple[float, float, float, float],
    base_map: Optional[Map] = None,
    tiles: Text = TILES[0],
    color: Text = 'red',
    save_as_html: bool = False,
    filename: Text = 'bbox.html'
) -> Map:
    """
    Plots a bbox using Folium.

    Parameters
    ----------
    bbox_tuple : tuple.
        Represents a bound box, that is a tuple of 4 values with the
        min and max limits of latitude e longitude.
    base_map: Folium map, optional
        A folium map to plot the trajectories. If None a map will be created,
        by default None.
    tiles : str, optional
        by default TILES[0]
    color : str, optional
        Represents color of lines on map, by default 'red'.
    file : str, optional
        Represents filename, by default 'bbox.html'.
    save_map: Boolean, optional
        Wether to save the bbox folium map, by default False.

    Returns
    -------
    Map
        folium map with bounding box

    Examples
    --------
    >>> from pymove.visualization.folium import plot_bbox
    >>> plot_bbox((39.984094,116.319236,39.997535,116.196345))
    """
    if base_map is None:
        base_map = folium.Map(tiles=tiles)
    base_map.fit_bounds(
        [[bbox_tuple[0], bbox_tuple[1]], [bbox_tuple[2], bbox_tuple[3]]]
    )
    points_ = [
        (bbox_tuple[0], bbox_tuple[1]),
        (bbox_tuple[0], bbox_tuple[3]),
        (bbox_tuple[2], bbox_tuple[3]),
        (bbox_tuple[2], bbox_tuple[1]),
        (bbox_tuple[0], bbox_tuple[1]),
    ]
    polygon = folium.PolyLine(points_, weight=3, color=color)
    polygon.add_to(base_map)

    if save_as_html:
        base_map.save(filename)

    return base_map


def _format_tags(line: Union[List, Dict], slice_: List) -> Text:
    """
    Create or format tags.

    Parameters
    ----------
    line: Line to add a tag.

    slice_: Tag interval.

    Returns
    -------
    str: formatted html tag

    Examples
    --------
    >>> from pymove.visualization.folium import _format_tags, plot_points_folium
    >>> move_df.head()
              lat          lon              datetime   id
    0   39.984094   116.319236   2008-10-23 05:53:05    1
    1   39.984198   116.319322   2008-10-23 05:53:06    1
    2   39.984224   116.319402   2008-10-23 05:53:11    1
    3   39.984211   116.319389   2008-10-23 05:53:16    1
    4   39.984217   116.319422   2008-10-23 05:53:21    1
    >>> _format_tags(
    >>>    line={
    >>>        'lat': 39.984094,
    >>>        'lon': 116.319236,
    >>>        'datetime': '2008-10-23 05:53:05',
    >>>        'id': 1
    >>>    },
    >>>    slice_=['lat', 'lon', 'datetime', 'id']
    >>> )
    lat: 39.984094<br/>lon: 116.319236<br/>datetime: 2008-10-23 05:53:05<br/>id: 1
    """
    map_formated_tags = map(lambda tag: '{}: {}'.format(tag, line[tag]), slice_)

    return '<br/>'.join(map_formated_tags)


def _circle_maker(
    iter_tuple: DataFrame,
    user_lat: Text,
    user_lon: Text,
    slice_tags: List,
    user_point: Text,
    radius: float,
    map_: Map
):
    """
    Return a circle.

    Parameters
    ----------
    iter_tuple: DataFrame iter_tuple.
    user_lat: str.
        Latitude column name.
    user_lon: str.
        Longitude column name.
    slice_tags: list or iterable
    user_point: str.
        Point color.
    radius: float.
        radius size.
    map_: Folium map.

    Examples
    --------
    >>> from pymove.visualization.folium import _circle_maker
    >>> move_df.head()
              lat          lon              datetime   id
    0   39.984094   116.319236   2008-10-23 05:53:05    1
    1   39.984198   116.319322   2008-10-23 05:53:06    1
    2   39.984224   116.319402   2008-10-23 05:53:11    1
    3   39.984211   116.319389   2008-10-23 05:53:16    1
    4   39.984217   116.319422   2008-10-23 05:53:21    1
    >>> row = move_df.iloc[0]
    >>> iter_tuple = (0, row)
    >>> user_lat = 'lat'
    >>> user_lon = 'lon'
    >>> slice_tags = row.keys()
    >>> user_point = 'pink'
    >>> radius = 10
    >>> map_ = create_base_map(move_df)
    >>> _circle_maker(
    >>>    iter_tuple, user_lat, user_lon,
    >>>    slice_tags, user_point, radius, map_
    >>> )
    """
    _, line = iter_tuple

    x = line[user_lat]
    y = line[user_lon]

    tags_formated = _format_tags(line, slice_tags)

    folium.Circle(
        radius=radius,
        location=[x, y],
        popup=tags_formated,
        color=user_point,
        fill=False
    ).add_to(map_)


def plot_points_folium(
    move_data: DataFrame,
    user_lat: Text = LATITUDE,
    user_lon: Text = LONGITUDE,
    user_point: Text = USER_POINT,
    radius: float = 2,
    base_map: Optional[Map] = None,
    slice_tags: Optional[List] = None,
    tiles: Text = TILES[0],
    save_as_html: bool = False,
    filename: Text = 'points.html'
) -> Map:
    """
    Generates a folium map with the trajectories plots and a point.

    Parameters
    ----------
    move_data: Dataframe
        Trajectory data.
    user_lat: str, optional
        Latitude column name, by default LATITUDE.
    user_lon: str, optional
        Longitude column name, by default LONGITUDE.
    user_point: str, optional
        The point color, by default USER_POINT.
    radius: float, optional
        radius size, by default 2.
    sort:Boolean, optional
        If True the data will be sorted, by default False.
    base_map: Folium map, optional
        A folium map to plot the trajectories. If None a map will be created,
        by default None.
    slice_tags: optional, by default None.
    tiles: str, optional, by default TILES[0]
        The map type.
    save_as_html : bool, optional
        Represents if want save this visualization in a new file .html, by default False.
    filename : str, optional
        Represents the file name of new file .html, by default 'points.html'.

    Returns
    -------
    Map
        A folium map

    Examples
    --------
    >>> from pymove.visualization.folium import plot_points_folium
    >>> move_df.head()
              lat          lon              datetime   id
    0   39.984094   116.319236   2008-10-23 05:53:05    1
    1   39.984198   116.319322   2008-10-23 05:53:06    1
    2   39.984224   116.319402   2008-10-23 05:53:11    1
    3   39.984211   116.319389   2008-10-23 05:53:16    1
    4   39.984217   116.319422   2008-10-23 05:53:21    1
    >>> plot_points_folium(move_df)
    """
    if slice_tags is None:
        slice_tags = list(move_data.columns)

    # If not have a map a map is create with mean to lat and lon
    if not base_map:
        initial_lat = move_data[user_lat].mean()
        initial_lon = move_data[user_lon].mean()
        base_map = create_base_map(
            move_data=move_data,
            lat_origin=initial_lat,
            lon_origin=initial_lon,
            tile=tiles
        )

    for row in move_data.iterrows():
        _circle_maker(
            row,
            user_lat,
            user_lon,
            slice_tags,
            user_point,
            radius,
            base_map
        )

    if save_as_html:
        base_map.save(outfile=filename)
    return base_map


def plot_poi_folium(
    move_data: DataFrame,
    poi_lat: Text = LATITUDE,
    poi_lon: Text = LONGITUDE,
    poi_point: Text = POI_POINT,
    radius: float = 2,
    base_map: Optional[Map] = None,
    slice_tags: Optional[List] = None,
    tiles: Text = TILES[0],
    save_as_html: bool = False,
    filename: Text = 'pois.html'
) -> Map:
    """
    Receives a MoveDataFrame and returns a folium map with poi points.

    Parameters
    ----------
    move_data: DataFrame
        Trajectory input data
    poi_lat: str, optional
        Latitude column name, by default LATITUDE.
    poi_lon: str, optional
        Longitude column name, by default LONGITUDE.
    poi_point: str, optional
        Poi point color, by default POI_POINT.
    radius: float, optional
        radius size, by default 2.
    base_map: Folium map, optional
        A folium map to plot. If None a map. If None a map will be created,
        by default None.
    slice_tags: optional, by default None.
    tiles: str, optional, by default TILES[0]
        The map type.
    save_as_html : bool, optional
        Represents if want save this visualization in a new file .html, by default False.
    filename : str, optional
        Represents the file name of new file .html, by default 'pois.html'.

    Returns
    -------
    folium.folium.Map.
        Represents a folium map with visualization.

    Examples
    --------
    >>> from pymove.visualization.folium import plot_poi_folium
    >>> move_df.head()
              lat          lon              datetime   id
    0   39.984094   116.319236   2008-10-23 05:53:05    1
    1   39.984198   116.319322   2008-10-23 05:53:06    1
    2   39.984224   116.319402   2008-10-23 05:53:11    1
    3   39.984211   116.319389   2008-10-23 05:53:16    1
    4   39.984217   116.319422   2008-10-23 05:53:21    1
    >>> plot_poi_folium(move_df)
    """
    return plot_points_folium(
        move_data,
        user_lat=poi_lat,
        user_lon=poi_lon,
        user_point=poi_point,
        radius=radius,
        base_map=base_map,
        slice_tags=slice_tags,
        tiles=tiles,
        save_as_html=save_as_html,
        filename=filename
    )


def plot_event_folium(
    move_data: DataFrame,
    event_lat: Text = LATITUDE,
    event_lon: Text = LONGITUDE,
    event_point: Text = EVENT_POINT,
    radius: float = 2,
    base_map: Optional[Map] = None,
    slice_tags: Optional[List] = None,
    tiles: Text = TILES[0],
    save_as_html: bool = False,
    filename: Text = 'events.html'
) -> Map:
    """
    Receives a MoveDataFrame and returns a folium map with events.

    Parameters
    ----------
    move_data: DataFrame
        Trajectory input data
    event_lat: str, optional
        Latitude column name, by default LATITUDE.
    event_lon: str, optional
        Longitude column name, by default LONGITUDE.
    event_point: str, optional
        Event color, by default EVENT_POI
    radius: float, optional
        radius size, by default 2.
    base_map: Folium map, optional
        A folium map to plot. If None a map. If None a map will be created,
        by default None.
    tiles: str, optional, by default TILES[0]
    save_as_html : bool, optional
        Represents if want save this visualization in a new file .html, by default False.
    filename : str, optional
        Represents the file name of new file .html, by default 'events.html'.

    Returns
    -------
    A folium map.

    Examples
    --------
    >>> from pymove.visualization.folium import plot_event_folium
    >>> move_df.head()
              lat          lon              datetime   id
    0   39.984094   116.319236   2008-10-23 05:53:05    1
    1   39.984198   116.319322   2008-10-23 05:53:06    1
    2   39.984224   116.319402   2008-10-23 05:53:11    1
    3   39.984211   116.319389   2008-10-23 05:53:16    1
    4   39.984217   116.319422   2008-10-23 05:53:21    1
    >>> plot_event_folium(move_df)
    """
    return plot_points_folium(
        move_data,
        user_lat=event_lat,
        user_lon=event_lon,
        user_point=event_point,
        radius=radius,
        base_map=base_map,
        slice_tags=slice_tags,
        tiles=tiles,
        save_as_html=save_as_html,
        filename=filename
    )


<<<<<<< HEAD
def show_trajs_with_event(
    move_data: DataFrame,
    window_time_subject: float,
    df_event: DataFrame,
    window_time_event: float,
    radius: float,
    event_lat: Text = LATITUDE,
    event_lon: Text = LONGITUDE,
    event_datetime: Text = DATETIME,
    user_lat: Text = LATITUDE,
    user_lon: Text = LONGITUDE,
    user_datetime: Text = DATETIME,
    event_id: Text = EVENT_ID,
    event_point: Text = EVENT_POINT,
    user_id: Text = UID,
    user_point: Text = USER_POINT,
    line_color: Text = LINE_COLOR,
    slice_event_show: Optional[List] = None,
    slice_subject_show: Optional[List] = None,
) -> List[Tuple[Map, DataFrame]]:
    """
    Plot a trajectory, including your user_points lat lon and your tags.

    For each event, shows users that are in range of time and space.

    Parameters
    ----------
    move_data: DataFrame.
        Trajectory input data.
    window_time_subject: float.
        The subject time window in seconds.
    window_time_event: float.
        The event time window in seconds.
    radius: float.
        The radius to use in meters.
    event_lat: str, optional
        Event latitude column name, by default LATITUDE.
    event_lon: str, optional
        Event longitude column name, by default LONGITUDE.
    event_datetime: str, optional
        Event datetime column name, by default DATETIME.
    user_lat: str, optional
        User latitude column name, by default LATITUDE.
    user_lon: str, optional
        User longitude column name, by default LONGITUDE.
    user_datetime: str, optional
        User datetime column name, by default DATETIME.
    event_id_: str, optional
        Event id column name, by default TRAJ_ID.
    event_point: str, optional
        Event color, by default EVENT_POI.
    user_id: str, optional
        User id column name, by default TRAJ_ID.
    user_point: str, optional
        User point color, by default USER_POINT.
    line_color: str, optional
        Line color, by default 'blue'.
    slice_event_show: list, optional
        by default None.
    slice_subject_show: list, optional
        by default None.

    Returns
    -------
    list of Map
        A list of folium maps.

    Raises
    ------
    ValueError
        If feature generation fails
    """
    # building structure for deltas
    delta_event = pd.to_timedelta(window_time_event, unit='s')
    delta_user = pd.to_timedelta(window_time_subject, unit='s')

    # length of df_user
    len_df_user = move_data.shape[0]

    # building structure for lat and lon array
    lat_arr = np.zeros(len_df_user)
    lon_arr = np.zeros(len_df_user)

    # folium map list
    folium_maps = []

    # for each event in df_event
    for _, line in df_event.iterrows():

        e_lat = line[event_lat]
        e_lon = line[event_lon]
        e_datetime = line[event_datetime]
        e_id = line[event_id]

        # building time window for event search
        start_time = pd.to_datetime(e_datetime - delta_event)
        end_time = pd.to_datetime(e_datetime + delta_event)

        # filtering df_ for time window
        df_filtered = filters.by_datetime(
            move_data,
            start_datetime=start_time,
            end_datetime=end_time
        )

        if df_filtered is None:
            raise ValueError('Filter datetime failed!')

        # length of df_temp
        len_df_temp = df_filtered.shape[0]

        # using the util part of the array for haversine function
        lat_arr[:len_df_temp] = e_lat
        lon_arr[:len_df_temp] = e_lon

        # building distances to event column
        df_filtered['distances'] = distances.haversine(
            lat_arr[:len_df_temp],
            lon_arr[:len_df_temp],
            df_filtered[user_lat].values,
            df_filtered[user_lon].values
        )

        # building nearby column
        df_filtered['nearby'] = df_filtered['distances'].map(lambda x: (x <= radius))

        # if any data for df_ in event time window is True
        if df_filtered['nearby'].any():

            # building the df for the first user_points of user in nearby event
            df_begin = df_filtered[df_filtered['nearby']].sort_values(
                user_datetime
            )

            event_data = df_event[df_event[event_id] == e_id]

            base_map = plot_event_folium(
                event_data,
                event_lat=event_lat,
                event_lon=event_lon,
                event_point=event_point,
                slice_tags=slice_event_show
            )

            # keep only the first user_point nearby to event for each user
            df_begin.drop_duplicates(
                subset=[user_id, 'nearby'],
                inplace=True
            )
            # for each user nearby to event
            users = []

            for time_user, id_user in zip(
                df_begin[user_datetime],
                df_begin[user_id]
            ):
                # making the time window for user
                start_time = pd.to_datetime(time_user - delta_user)
                end_time = pd.to_datetime(time_user + delta_user)

                # building the df for one id
                df_id = move_data[move_data[user_id] == id_user]

                # filtering df_id for time window
                df_temp = filters.by_datetime(
                    df_id,
                    start_datetime=start_time,
                    end_datetime=end_time
                )

                users.append(df_temp)
                # add to folium map created
                base_map = plot_trajectories_with_folium(
                    df_temp,
                    color=[line_color],
                    base_map=base_map
                )
                base_map = plot_points_folium(
                    df_temp,
                    user_lat=user_lat,
                    user_lon=user_lon,
                    user_point=user_point,
                    base_map=base_map,
                    slice_tags=slice_subject_show
                )
            # add to folium maps list: (id event, folium map, quantity of user in map, df)
            folium_maps.append((base_map, pd.concat(users)))

    return folium_maps


def show_traj_id_with_event(
    move_data: DataFrame,
    window_time_subject: float,
    df_event: DataFrame,
    window_time_event: float,
    radius: float,
    subject_id: int,
    event_lat: Text = LATITUDE,
    event_lon: Text = LONGITUDE,
    event_datetime: Text = DATETIME,
    user_lat: Text = LATITUDE,
    user_lon: Text = LONGITUDE,
    user_datetime: Text = DATETIME,
    event_id: Text = EVENT_ID,
    event_point: Text = EVENT_POINT,
    user_id: Text = UID,
    user_point: Text = USER_POINT,
    line_color: Text = LINE_COLOR,
    slice_event_show: Optional[List] = None,
    slice_subject_show: Optional[List] = None,
) -> Map:
    """
    Plot a trajectory, including your user_points lat lon and your tags.

    Parameters
    ----------
    move_data: DataFrame.
        Trajectory input data.
    window_time_subject: float.
        The subject time window.
    window_time_event: float.
        The event time window.
    radius: float.
        The radius to use.
    subject_id: int
        Id of the trajectory
    event_lat: str, optional
        Event latitude column name, by default LATITUDE.
    event_lon: str, optional
        Event longitude column name, by default LONGITUDE.
    event_datetime: str, optional
        Event datetime column name, by default DATETIME.
    user_lat: str, optional
        User latitude column name, by default LATITUDE.
    user_lon: str, optional
        User longitude column name, by default LONGITUDE.
    user_datetime: str, optional
        User datetime column name, by default DATETIME.
    event_id_: str, optional
        Event id column name, by default TRAJ_ID.
    event_point: str, optional
        Event color, by default EVENT_POINT.
    user_id: str, optional
        User id column name, by default TRAJ_ID.
    user_point: str, optional
        User point color, by default USER_POINT.
    line_color: str, optional
        Line color, by default 'blue'.
    slice_event_show: list, optional
        by default None.
    slice_subject_show: list, optional
        by default None.

    Returns
    -------
    Map
        A list of folium maps.
    """
    df_id = move_data[move_data[user_id] == subject_id]

    return show_trajs_with_event(
        df_id,
        window_time_subject,
        df_event,
        window_time_event,
        radius,
        event_lat=event_lat,
        event_lon=event_lon,
        event_datetime=event_datetime,
        user_lat=user_lat,
        user_lon=user_lon,
        user_datetime=user_datetime,
        event_id=event_id,
        event_point=event_point,
        user_id=user_id,
        user_point=user_point,
        line_color=line_color,
        slice_event_show=slice_event_show,
        slice_subject_show=slice_subject_show
    )[0]


=======
>>>>>>> 755d18b0
def _create_geojson_features_line(
    move_data: DataFrame,
    label_lat: Text = LATITUDE,
    label_lon: Text = LONGITUDE,
    label_datetime: Text = DATETIME
) -> List:
    """
    Create geojson features.

    Parameters
    ----------
    move_data: DataFrame.
        Input trajectory data.
    label_datetime: str, optional
        date_time colum label, by default DATETIME.
    label_lat: str, optional
        latitude column label, by default LATITUDE.
    label_lon: str, optional
        longitude column label, by default LONGITUDE.

    Returns
    -------
    list
        GeoJSON features.

    Examples
    --------
    >>> from pymove.visualization.folium import _create_geojson_features_line
    >>> move_df.head()
              lat          lon              datetime   id
    0   39.984094   116.319236   2008-10-23 05:53:05    1
    1   39.984198   116.319322   2008-10-23 05:53:06    1
    2   39.984224   116.319402   2008-10-23 05:53:11    1
    3   39.984211   116.319389   2008-10-23 05:53:16    1
    4   39.984217   116.319422   2008-10-23 05:53:21    1
    >>> _create_geojson_features_line(move_df)
    [
    {
        "type":"Feature",
        "geometry":{
            "type":"Linestr",
            "coordinates":[
                [
                116.319236,
                39.984094
                ],
                [
                116.319322,
                39.984198
                ]
            ]
        },
        "properties":{
            "times":[
                "2008-10-23T05:53:05",
                "2008-10-23T05:53:06"
            ],
            "popup":"lat: 39.984094<br>lon: 116.319236<br> \
                datetime: 2008-10-23 05:53:05<br>id: 1",
            "style":{
                "color":"red",
                "icon":"circle",
                "iconstyle":{
                "color":"red",
                "weight":4
                }
            }
        }
    },
    ...
    ]
    """
    features = []

    row_iterator = move_data.iterrows()
    _, last = next(row_iterator)
    columns = move_data.columns

    for i, row in progress_bar(
        row_iterator,
        total=move_data.shape[0],
        desc='Generating GeoJSon'
    ):
        last_time = last[label_datetime].strftime('%Y-%m-%dT%H:%M:%S')
        next_time = row[label_datetime].strftime('%Y-%m-%dT%H:%M:%S')

        popup_list = [i + ': ' + str(last[i]) for i in columns]
        popup1 = '<br>'.join(popup_list)

        feature = {
            'type': 'Feature',
            'geometry': {
                'type': 'Linestr',
                'coordinates': [
                    [last[label_lon], last[label_lat]],
                    [row[label_lon], row[label_lat]]
                ]

            },
            'properties': {
                'times': [last_time, next_time],
                'popup': popup1,
                'style': {
                    'color': 'red',
                    'icon': 'circle',
                    'iconstyle': {
                        'color': 'red',
                        'weight': 4
                    }
                }
            }
        }
        _, last = i, row

        features.append(feature)

    return features


def plot_traj_timestamp_geo_json(
    move_data: DataFrame,
    label_lat: Text = LATITUDE,
    label_lon: Text = LONGITUDE,
    label_datetime: Text = DATETIME,
    tiles: Text = TILES[0],
    save_as_html: bool = False,
    filename: Text = 'events.html'
) -> Map:
    """
    Plot trajectories wit geo_json.

    Parameters
    ----------
    move_data: DataFrame.
        Input trajectory data.
    label_datetime: str, optional, by default DATETIME.
        date_time column label.
    label_lat: str, optional, by default LATITUDE.
        latitude column label.
    label_lon: str, optional, by default LONGITUDE.
        longitude column label.
    tiles: str, optional
        map tiles, by default TILES[0]
    save_as_html : bool, optional
        Represents if want save this visualization in a new file .html, by default False.
    filename : str, optional
        Represents the file name of new file .html, by default 'events.html'.

    Returns
    -------
    Map
        A folium map.

    Examples
    --------
    >>> from pymove.visualization.folium import plot_traj_timestamp_geo_json
    >>> move_df.head()
              lat          lon              datetime   id
    0   39.984094   116.319236   2008-10-23 05:53:05    1
    1   39.984198   116.319322   2008-10-23 05:53:06    1
    2   39.984224   116.319402   2008-10-23 05:53:11    1
    3   39.984211   116.319389   2008-10-23 05:53:16    1
    4   39.984217   116.319422   2008-10-23 05:53:21    1
    >>> plot_traj_timestamp_geo_json(move_df)
    """
    features = _create_geojson_features_line(
        move_data,
        label_lat=label_lat,
        label_lon=label_lon,
        label_datetime=label_datetime
    )
    base_map = create_base_map(
        move_data=move_data,
        lat_origin=move_data[label_lat].mean(),
        lon_origin=move_data[label_lon].mean(),
        tile=tiles
    )
    plugins.TimestampedGeoJson(
        {
            'type': 'FeatureCollection',
            'features': features,
        },
        period='PT1M',
        add_last_point=True
    ).add_to(base_map)
    if save_as_html:
        base_map.save(filename)
    return base_map<|MERGE_RESOLUTION|>--- conflicted
+++ resolved
@@ -2034,292 +2034,6 @@
     )
 
 
-<<<<<<< HEAD
-def show_trajs_with_event(
-    move_data: DataFrame,
-    window_time_subject: float,
-    df_event: DataFrame,
-    window_time_event: float,
-    radius: float,
-    event_lat: Text = LATITUDE,
-    event_lon: Text = LONGITUDE,
-    event_datetime: Text = DATETIME,
-    user_lat: Text = LATITUDE,
-    user_lon: Text = LONGITUDE,
-    user_datetime: Text = DATETIME,
-    event_id: Text = EVENT_ID,
-    event_point: Text = EVENT_POINT,
-    user_id: Text = UID,
-    user_point: Text = USER_POINT,
-    line_color: Text = LINE_COLOR,
-    slice_event_show: Optional[List] = None,
-    slice_subject_show: Optional[List] = None,
-) -> List[Tuple[Map, DataFrame]]:
-    """
-    Plot a trajectory, including your user_points lat lon and your tags.
-
-    For each event, shows users that are in range of time and space.
-
-    Parameters
-    ----------
-    move_data: DataFrame.
-        Trajectory input data.
-    window_time_subject: float.
-        The subject time window in seconds.
-    window_time_event: float.
-        The event time window in seconds.
-    radius: float.
-        The radius to use in meters.
-    event_lat: str, optional
-        Event latitude column name, by default LATITUDE.
-    event_lon: str, optional
-        Event longitude column name, by default LONGITUDE.
-    event_datetime: str, optional
-        Event datetime column name, by default DATETIME.
-    user_lat: str, optional
-        User latitude column name, by default LATITUDE.
-    user_lon: str, optional
-        User longitude column name, by default LONGITUDE.
-    user_datetime: str, optional
-        User datetime column name, by default DATETIME.
-    event_id_: str, optional
-        Event id column name, by default TRAJ_ID.
-    event_point: str, optional
-        Event color, by default EVENT_POI.
-    user_id: str, optional
-        User id column name, by default TRAJ_ID.
-    user_point: str, optional
-        User point color, by default USER_POINT.
-    line_color: str, optional
-        Line color, by default 'blue'.
-    slice_event_show: list, optional
-        by default None.
-    slice_subject_show: list, optional
-        by default None.
-
-    Returns
-    -------
-    list of Map
-        A list of folium maps.
-
-    Raises
-    ------
-    ValueError
-        If feature generation fails
-    """
-    # building structure for deltas
-    delta_event = pd.to_timedelta(window_time_event, unit='s')
-    delta_user = pd.to_timedelta(window_time_subject, unit='s')
-
-    # length of df_user
-    len_df_user = move_data.shape[0]
-
-    # building structure for lat and lon array
-    lat_arr = np.zeros(len_df_user)
-    lon_arr = np.zeros(len_df_user)
-
-    # folium map list
-    folium_maps = []
-
-    # for each event in df_event
-    for _, line in df_event.iterrows():
-
-        e_lat = line[event_lat]
-        e_lon = line[event_lon]
-        e_datetime = line[event_datetime]
-        e_id = line[event_id]
-
-        # building time window for event search
-        start_time = pd.to_datetime(e_datetime - delta_event)
-        end_time = pd.to_datetime(e_datetime + delta_event)
-
-        # filtering df_ for time window
-        df_filtered = filters.by_datetime(
-            move_data,
-            start_datetime=start_time,
-            end_datetime=end_time
-        )
-
-        if df_filtered is None:
-            raise ValueError('Filter datetime failed!')
-
-        # length of df_temp
-        len_df_temp = df_filtered.shape[0]
-
-        # using the util part of the array for haversine function
-        lat_arr[:len_df_temp] = e_lat
-        lon_arr[:len_df_temp] = e_lon
-
-        # building distances to event column
-        df_filtered['distances'] = distances.haversine(
-            lat_arr[:len_df_temp],
-            lon_arr[:len_df_temp],
-            df_filtered[user_lat].values,
-            df_filtered[user_lon].values
-        )
-
-        # building nearby column
-        df_filtered['nearby'] = df_filtered['distances'].map(lambda x: (x <= radius))
-
-        # if any data for df_ in event time window is True
-        if df_filtered['nearby'].any():
-
-            # building the df for the first user_points of user in nearby event
-            df_begin = df_filtered[df_filtered['nearby']].sort_values(
-                user_datetime
-            )
-
-            event_data = df_event[df_event[event_id] == e_id]
-
-            base_map = plot_event_folium(
-                event_data,
-                event_lat=event_lat,
-                event_lon=event_lon,
-                event_point=event_point,
-                slice_tags=slice_event_show
-            )
-
-            # keep only the first user_point nearby to event for each user
-            df_begin.drop_duplicates(
-                subset=[user_id, 'nearby'],
-                inplace=True
-            )
-            # for each user nearby to event
-            users = []
-
-            for time_user, id_user in zip(
-                df_begin[user_datetime],
-                df_begin[user_id]
-            ):
-                # making the time window for user
-                start_time = pd.to_datetime(time_user - delta_user)
-                end_time = pd.to_datetime(time_user + delta_user)
-
-                # building the df for one id
-                df_id = move_data[move_data[user_id] == id_user]
-
-                # filtering df_id for time window
-                df_temp = filters.by_datetime(
-                    df_id,
-                    start_datetime=start_time,
-                    end_datetime=end_time
-                )
-
-                users.append(df_temp)
-                # add to folium map created
-                base_map = plot_trajectories_with_folium(
-                    df_temp,
-                    color=[line_color],
-                    base_map=base_map
-                )
-                base_map = plot_points_folium(
-                    df_temp,
-                    user_lat=user_lat,
-                    user_lon=user_lon,
-                    user_point=user_point,
-                    base_map=base_map,
-                    slice_tags=slice_subject_show
-                )
-            # add to folium maps list: (id event, folium map, quantity of user in map, df)
-            folium_maps.append((base_map, pd.concat(users)))
-
-    return folium_maps
-
-
-def show_traj_id_with_event(
-    move_data: DataFrame,
-    window_time_subject: float,
-    df_event: DataFrame,
-    window_time_event: float,
-    radius: float,
-    subject_id: int,
-    event_lat: Text = LATITUDE,
-    event_lon: Text = LONGITUDE,
-    event_datetime: Text = DATETIME,
-    user_lat: Text = LATITUDE,
-    user_lon: Text = LONGITUDE,
-    user_datetime: Text = DATETIME,
-    event_id: Text = EVENT_ID,
-    event_point: Text = EVENT_POINT,
-    user_id: Text = UID,
-    user_point: Text = USER_POINT,
-    line_color: Text = LINE_COLOR,
-    slice_event_show: Optional[List] = None,
-    slice_subject_show: Optional[List] = None,
-) -> Map:
-    """
-    Plot a trajectory, including your user_points lat lon and your tags.
-
-    Parameters
-    ----------
-    move_data: DataFrame.
-        Trajectory input data.
-    window_time_subject: float.
-        The subject time window.
-    window_time_event: float.
-        The event time window.
-    radius: float.
-        The radius to use.
-    subject_id: int
-        Id of the trajectory
-    event_lat: str, optional
-        Event latitude column name, by default LATITUDE.
-    event_lon: str, optional
-        Event longitude column name, by default LONGITUDE.
-    event_datetime: str, optional
-        Event datetime column name, by default DATETIME.
-    user_lat: str, optional
-        User latitude column name, by default LATITUDE.
-    user_lon: str, optional
-        User longitude column name, by default LONGITUDE.
-    user_datetime: str, optional
-        User datetime column name, by default DATETIME.
-    event_id_: str, optional
-        Event id column name, by default TRAJ_ID.
-    event_point: str, optional
-        Event color, by default EVENT_POINT.
-    user_id: str, optional
-        User id column name, by default TRAJ_ID.
-    user_point: str, optional
-        User point color, by default USER_POINT.
-    line_color: str, optional
-        Line color, by default 'blue'.
-    slice_event_show: list, optional
-        by default None.
-    slice_subject_show: list, optional
-        by default None.
-
-    Returns
-    -------
-    Map
-        A list of folium maps.
-    """
-    df_id = move_data[move_data[user_id] == subject_id]
-
-    return show_trajs_with_event(
-        df_id,
-        window_time_subject,
-        df_event,
-        window_time_event,
-        radius,
-        event_lat=event_lat,
-        event_lon=event_lon,
-        event_datetime=event_datetime,
-        user_lat=user_lat,
-        user_lon=user_lon,
-        user_datetime=user_datetime,
-        event_id=event_id,
-        event_point=event_point,
-        user_id=user_id,
-        user_point=user_point,
-        line_color=line_color,
-        slice_event_show=slice_event_show,
-        slice_subject_show=slice_subject_show
-    )[0]
-
-
-=======
->>>>>>> 755d18b0
 def _create_geojson_features_line(
     move_data: DataFrame,
     label_lat: Text = LATITUDE,
