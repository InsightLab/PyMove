--- conflicted
+++ resolved
@@ -1,42 +1,22 @@
 # TODO: Andreza e Arina
 from __future__ import division
+import sys
 import time
 import folium
 import numpy as np
 import pandas as pd
-
-import sys
-
-
-from pymove.utils.time_utils import deltatime_str
 from IPython.display import display
 from ipywidgets import IntProgress, HTML, VBox
-<<<<<<< HEAD
+from pymove.utils.time_utils import deltatime_str
+
 from pymove.utils.constants import LATITUDE, LONGITUDE, DATETIME, TRAJ_ID, TID, PERIOD, DATE, HOUR, DAY, SPEED_TO_PREV, TIME_TO_PREV, DIST_TO_PREV
-# """main labels """
-# dic_labels = {"id" : 'id', 'lat' : 'lat', 'lon' : 'lon', 'datetime' : 'datetime'}
-
-# dic_features_label = {'tid' : 'tid', 'dist_to_prev' : 'dist_to_prev', "dist_to_next" : 'dist_to_next', 'dist_prev_to_next' : 'dist_prev_to_next',
-#                     'time_to_prev' : 'time_to_prev', 'time_to_next' : 'time_to_next', 'speed_to_prev': 'speed_to_prev', 'speed_to_next': 'speed_to_next',
-#                     'period': 'period', 'day': 'day', 'index_grid_lat': 'index_grid_lat', 'index_grid_lon' : 'index_grid_lon',
-#                     'situation':'situation'}
-=======
-from pymove.utils import constants
-
-"""main labels """
-dic_labels = {'id' : 'id', 'lat' : 'lat', 'lon' : 'lon', 'datetime' : 'datetime'}
-
-dic_features_label = {'tid' : 'tid', 'dist_to_prev' : 'dist_to_prev', "dist_to_next" : 'dist_to_next', 'dist_prev_to_next' : 'dist_prev_to_next',
-                    'time_to_prev' : 'time_to_prev', 'time_to_next' : 'time_to_next', 'speed_to_prev': 'speed_to_prev', 'speed_to_next': 'speed_to_next',
-                    'period': 'period', 'day': 'day', 'index_grid_lat': 'index_grid_lat', 'index_grid_lon' : 'index_grid_lon',
-                    'situation':'situation'}
->>>>>>> 3fb46225
 
 def format_labels(df_, current_id, current_lat, current_lon, current_datetime):
     """ 
     Format the labels for the PyRoad lib pattern 
         labels output = lat, lon and datatime
     """ 
+    dic_labels = {}
     dic_labels['id'] = current_id
     dic_labels['lon'] = current_lon
     dic_labels['lat'] = current_lat
@@ -222,7 +202,6 @@
     folium.PolyLine(points_, weight=3, color=color).add_to(m)
     m.save(file)
 
-<<<<<<< HEAD
 def get_bbox(df_):
     """
     A bounding box (usually shortened to bbox) is an area defined by two longitudes and two latitudes, where:
@@ -294,10 +273,4 @@
             
         print('\n=========================================================================\n')
     except Exception as e:
-        raise e    
-=======
-
-
-
-
->>>>>>> 3fb46225
+        raise e    