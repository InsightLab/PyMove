--- conflicted
+++ resolved
@@ -173,10 +173,7 @@
                 break
 
         if verbose:
-<<<<<<< HEAD
-=======
-
->>>>>>> c65f5959
+
             logger.info('Size in bytes: {}, Type: {}'.format(s, type(o)))
 
         return s
