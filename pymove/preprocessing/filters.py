--- conflicted
+++ resolved
@@ -347,11 +347,7 @@
         return move_data.drop(index=move_data[~filter_].index, inplace=inplace)
 
     else:
-<<<<<<< HEAD
-        logger.warn('...Distances features were not created')
-=======
         logger.warning('...Distances features were not created')
->>>>>>> c65f5959
         return move_data
 
 
