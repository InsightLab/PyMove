import numpy as np

from pymove.preprocessing.stay_point_detection import (
    create_or_update_move_stop_by_dist_time,
)
from pymove.utils.constants import (
    LAT_MEAN,
    LATITUDE,
    LON_MEAN,
    LONGITUDE,
    SEGMENT_STOP,
    STOP,
    TRAJ_ID,
)
from pymove.utils.log import progress_bar


def compress_segment_stop_to_point(
    move_data,
    label_segment=SEGMENT_STOP,
    label_stop=STOP,
    point_mean='default',
    drop_moves=False,
    label_id=TRAJ_ID,
    dist_radius=30,
    time_radius=900,
<<<<<<< HEAD
    inplace=False,
):
=======
    inplace=False
 ):
>>>>>>> b0c0ecb8
    """
    Compress the trajectories using the stop points in the dataframe.
    Compress a segment to point setting lat_mean e lon_mean to each segment.

    Parameters
    ----------
    move_data : dataframe
       The input trajectory data
    label_segment : String, optional("segment_stop" by default)
        The label of the column containing the ids of the formed segments.
        Is the new splitted id.
    label_stop : String, optional(stop by default)
        Is the name of the column that indicates if a point is a stop.
    point_mean : String, optional(default by default)
        Indicates whether the mean points should be calculated using
        centroids or the point that repeat the most.
    drop_moves : Boolean, optional(False by default)
        If set to true, the moving points will be dropped from the dataframe.
    label_id : String, optional(id by default)
         Used to create the stay points used in the compression.
         If the dataset already has the stop move, this
         parameter should be ignored.
         Indicates the label of the id column in the user"s dataframe.
    dist_radius : Double, optional(30 by default)
        Used to create the stay points used in the compression.
        If the dataset already has the stop move, this
        parameter should be ignored.
        The first step in this function is segmenting the trajectory.
        The segments are used to find the stop points.
        The dist_radius defines the distance used in the segmentation.
    time_radius :  Double, optional(900 by default)
        Used to create the stay points used in the compression.
        If the dataset already has the stop move, this
         parameter should be ignored.
        The time_radius used to determine if a segment is a stop.
        If the user stayed in the segment for a time
        greater than time_radius, than the segment is a stop.
    inplace : boolean, optional(True by default)
        if set to true the original dataframe will be altered to contain
        the result of the filtering, otherwise a copy will be returned.

    Returns
    -------
    DataFrame with 3 additional features: segment_stop, lat_mean and lon_mean
        segment_stop indicates the trajectory segment to which the point belongs
        lat_mean and lon_mean:
            if the default option is used, lat_mean and lon_mean are defined
            based on point that repeats most within the segment
            On the other hand, if centroid option is used,
            lat_mean and lon_mean are defined by centroid of
            the all points into segment

    """

    try:
        if not inplace:
            move_data = move_data[:]

        if (label_segment not in move_data) & (label_stop not in move_data):
            create_or_update_move_stop_by_dist_time(
                move_data, dist_radius, time_radius, label_id
            )

        print('...setting mean to lat and lon...')
        lat_mean = np.full(move_data.shape[0], -1.0, dtype=np.float64)
        lon_mean = np.full(move_data.shape[0], -1.0, dtype=np.float64)

        if drop_moves is False:
            lat_mean[move_data[~move_data[label_stop]].index] = np.NaN
            lon_mean[move_data[~move_data[label_stop]].index] = np.NaN
        else:
            print('...move segments will be dropped...')

        print('...get only segments stop...', flush=True)
        segments = move_data[move_data[label_stop]][label_segment].unique()

        for idx in progress_bar(
            segments, desc=f'Generating {label_segment} and {label_stop}'
        ):
            filter_ = move_data[label_segment] == idx

            size_id = move_data[filter_].shape[0]
            # veirify if filter is None
            if size_id > 1:
                # get first and last point of each stop segment
                ind_start = move_data[filter_].iloc[[0]].index
                ind_end = move_data[filter_].iloc[[-1]].index

                if point_mean == 'default':
                    # print('...Lat and lon are defined based on point
                    # that repeats most within the segment')
                    p = (
                        move_data[filter_]
                        .groupby([LATITUDE, LONGITUDE], as_index=False)
                        .agg({'id': 'count'})
                        .sort_values(['id'])
                        .tail(1)
                    )
                    lat_mean[ind_start] = p.iloc[0, 0]
                    lon_mean[ind_start] = p.iloc[0, 1]
                    lat_mean[ind_end] = p.iloc[0, 0]
                    lon_mean[ind_end] = p.iloc[0, 1]

                elif point_mean == 'centroid':
                    # set lat and lon mean to first_point
                    # and last points to each segment
                    lat_mean[ind_start] = move_data.loc[filter_][LATITUDE].mean()
                    lon_mean[ind_start] = move_data.loc[filter_][LONGITUDE].mean()
                    lat_mean[ind_end] = move_data.loc[filter_][LATITUDE].mean()
                    lon_mean[ind_end] = move_data.loc[filter_][LONGITUDE].mean()
            else:
                print('There are segments with only one point: {}'.format(idx))

        move_data[LAT_MEAN] = lat_mean
        move_data[LON_MEAN] = lon_mean
        del lat_mean
        del lon_mean

        shape_before = move_data.shape[0]
        # filter points to drop
        filter_drop = (
            (move_data[LAT_MEAN] == -1.0)
            & (move_data[LON_MEAN] == -1.0)
        )
        shape_drop = move_data[filter_drop].shape[0]

        if shape_drop > 0:
            print('...Dropping %s points...' % shape_drop)
            move_data.drop(move_data[filter_drop].index, inplace=True)

        print(
            '...Shape_before: %s\n...Current shape: %s'
            % (shape_before, move_data.shape[0])
        )

        print('-----------------------------------------------------\n')
        if not inplace:
            return move_data
    except Exception as e:
        raise e<|MERGE_RESOLUTION|>--- conflicted
+++ resolved
@@ -24,13 +24,8 @@
     label_id=TRAJ_ID,
     dist_radius=30,
     time_radius=900,
-<<<<<<< HEAD
     inplace=False,
 ):
-=======
-    inplace=False
- ):
->>>>>>> b0c0ecb8
     """
     Compress the trajectories using the stop points in the dataframe.
     Compress a segment to point setting lat_mean e lon_mean to each segment.
@@ -95,8 +90,8 @@
             )
 
         print('...setting mean to lat and lon...')
-        lat_mean = np.full(move_data.shape[0], -1.0, dtype=np.float64)
-        lon_mean = np.full(move_data.shape[0], -1.0, dtype=np.float64)
+        lat_mean = np.full(move_data.shape[0], -1.0, dtype=np.float32)
+        lon_mean = np.full(move_data.shape[0], -1.0, dtype=np.float32)
 
         if drop_moves is False:
             lat_mean[move_data[~move_data[label_stop]].index] = np.NaN
