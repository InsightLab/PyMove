--- conflicted
+++ resolved
@@ -1,38 +1,10 @@
 import time
 import numpy as np
-
-<<<<<<< HEAD
-from scipy.interpolate import interp1d
-from pymove import utils as ut
 from pymove.core.PandasMoveDataFrame import PandasMoveDataFrame
-=======
 from pymove.utils.traj_utils import progress_update
 from pymove.utils.traj_utils import shift
 from pymove.utils.transformations import change_df_feature_values_using_filter_and_indexes, change_df_feature_values_using_filter
-
-
-
-from pymove.utils.constants import (
-	LATITUDE,
-	LONGITUDE,
-	DATETIME,
-	TRAJ_ID,
-	TID,
-	UID,
-	TIME_TO_PREV,
-	SPEED_TO_PREV,
-	DIST_TO_PREV,
-	DIST_PREV_TO_NEXT,
-	DIST_TO_NEXT,
-	DAY,
-	PERIOD,
-	TYPE_PANDAS,
-	TB,
-	GB,
-	MB,
-	KB,
-	B)
->>>>>>> a7c6d029
+from pymove.utils.constants import TID
 
 """ Fuction to solve problems after Map-matching"""
 def check_time_dist(df, index_name='tid', tids=None, max_dist_between_adj_points=5000, max_time_between_adj_points=900, max_speed=30, inplace = True):
@@ -114,17 +86,13 @@
     except Exception as e:
         print('{}: {} - size: {}'.format(index_name, tid, size_id))
         raise e
-        
-<<<<<<< HEAD
+
 def fix_time_not_in_ascending_order_id(df, tid, index_name='tid', inplace = True):
     if inplace == False:
         df = PandasMoveDataFrame(data = df.to_DataFrame())
-=======
-def fix_time_not_in_ascending_order_id(df, tid, index_name='tid'):
 
     if TID not in df:
         df.generate_tid_based_on_id_datatime()
->>>>>>> a7c6d029
 
     if 'deleted' not in df:
         df['deleted'] = False
@@ -217,14 +185,12 @@
     interpolate distances (x) to find times (y).
     max_time_between_adj_points, max_dist_between_adj_points and max_speed are used only for verification.
     """
-<<<<<<< HEAD
     if inplace == False:
         df = PandasMoveDataFrame(data = df.to_DataFrame())
-=======
+
     if TID not in df:
         df.generate_tid_based_on_id_datatime()
 
->>>>>>> a7c6d029
     if df.index.name is not None:
         print('reseting index...')
         df.reset_index(inplace=True)
@@ -314,13 +280,8 @@
             values = df.at[tid, 'edgeDistance'][filter_nodes] / df.at[tid, 'delta_time'][filter_nodes]
             change_df_feature_values_using_filter(df, tid, 'speed', filter_nodes, values)
 
-<<<<<<< HEAD
-            curr_perc_int, est_time_str = ut.progress_update(count, size, start_time, curr_perc_int, step_perc=20)
-
-=======
             curr_perc_int, est_time_str = progress_update(count, size, start_time, curr_perc_int, step_perc=20)
-            
->>>>>>> a7c6d029
+
     except Exception as e:
         print('{}: {} - size: {} - count: {}'.format(label_id, tid, size_id, count))
         raise e
