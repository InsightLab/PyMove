--- conflicted
+++ resolved
@@ -1,13 +1,8 @@
 # from pymove.utils import trajectories
 # from pymove.utils import constants
 # from pymove.utils import transformations
-<<<<<<< HEAD
 from pymove.utils import conversions
 # from pymove.utils import datetime
-=======
-# from pymove.utils import conversions
-from pymove.utils import datetime
->>>>>>> 1294a3bf
 # from pymove.utils import distances
 # from pymove.utils import math
 # from pymove.preprocessing import filters
@@ -18,11 +13,3 @@
 # from pymove.core.dataframe import PandasMoveDataFrame
 # from pymove.core.dataframe import DaskMoveDataFrame
 # from pymove.core import grid
-<<<<<<< HEAD
-
-
-=======
-#
-#
->>>>>>> 1294a3bf
-
